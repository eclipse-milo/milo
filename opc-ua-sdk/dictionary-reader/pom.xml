--- conflicted
+++ resolved
@@ -15,11 +15,7 @@
     <parent>
         <groupId>org.eclipse.milo</groupId>
         <artifactId>opc-ua-sdk</artifactId>
-<<<<<<< HEAD
         <version>2.0.0-SNAPSHOT</version>
-=======
-        <version>0.6.9-SNAPSHOT</version>
->>>>>>> 34192358
     </parent>
 
     <artifactId>dictionary-reader</artifactId>
