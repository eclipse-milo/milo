--- conflicted
+++ resolved
@@ -10,22 +10,12 @@
 
 package org.eclipse.milo.opcua.sdk.core;
 
-<<<<<<< HEAD
 import static org.junit.jupiter.api.Assertions.assertEquals;
-
-import java.util.UUID;
-=======
-import static org.testng.Assert.assertEquals;
->>>>>>> 368a5d37
 
 import java.util.UUID;
 import org.eclipse.milo.opcua.stack.core.NodeIds;
 import org.eclipse.milo.opcua.stack.core.types.builtin.NodeId;
-<<<<<<< HEAD
 import org.junit.jupiter.api.Test;
-=======
-import org.testng.annotations.Test;
->>>>>>> 368a5d37
 
 public class ReferenceTest {
 
@@ -43,15 +33,7 @@
             reference1.getSourceNodeId(),
             reference1.getReferenceTypeId(),
             reference1.getTargetNodeId(),
-<<<<<<< HEAD
-            reference1.getDirection()
-        );
-
-        assertEquals(reference2, reference1);
-    }
-=======
             reference1.getDirection());
->>>>>>> 368a5d37
 
     assertEquals(reference1, reference2);
   }
