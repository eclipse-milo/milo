--- conflicted
+++ resolved
@@ -10,21 +10,12 @@
 
 package org.eclipse.milo.opcua.sdk.server.events.conversions;
 
-<<<<<<< HEAD
 import static org.junit.jupiter.api.Assertions.assertEquals;
 import static org.junit.jupiter.api.Assertions.assertNull;
 import static org.junit.jupiter.api.Assertions.fail;
 
 import org.eclipse.milo.opcua.stack.core.BuiltinDataType;
-import org.jetbrains.annotations.NotNull;
-import org.jetbrains.annotations.Nullable;
 import org.junit.jupiter.api.Test;
-=======
-import static org.testng.Assert.assertEquals;
-import static org.testng.Assert.assertNull;
-import static org.testng.Assert.fail;
->>>>>>> 368a5d37
-
 import org.eclipse.milo.opcua.stack.core.BuiltinDataType;
 import org.jspecify.annotations.NonNull;
 import org.jspecify.annotations.Nullable;
@@ -54,13 +45,8 @@
 
         System.out.println(String.format("%s -> %s [%s]", sourceType, targetType, conversionType));
 
-<<<<<<< HEAD
                 for (Conversion conversion : conversions) {
                     assertEquals(conversion.targetType, targetType);
-=======
-        for (Conversion conversion : conversions) {
-          assertEquals(targetType, conversion.targetType);
->>>>>>> 368a5d37
 
           S fromValue = getSourceClass().cast(conversion.fromValue);
           Object targetValue = conversion.targetValue;
@@ -71,7 +57,6 @@
           System.out.println(
               String.format("\tfromValue=%s targetValue=%s", fromValue, targetValue));
 
-<<<<<<< HEAD
                     assertEquals(targetValue, convertedValue);
                 }
             } else {
@@ -81,20 +66,8 @@
                             "but no ConversionType is defined", sourceType, targetType));
                 }
             }
-=======
-          assertEquals(convertedValue, targetValue);
->>>>>>> 368a5d37
         }
-      } else {
-        if (conversions.length != 0) {
-          fail(
-              String.format(
-                  "conversions defined for %s -> %s " + "but no ConversionType is defined",
-                  sourceType, targetType));
-        }
-      }
     }
-  }
 
   @Test
   public void testExplicitConversionsCalledImplicitlyAreNull() {
@@ -109,13 +82,7 @@
 
           Object convertedValue = convert(fromValue, targetType, true);
 
-<<<<<<< HEAD
-                    assertEquals(conversion.targetValue, convertedValue);
-                }
-            }
-=======
           assertNull(convertedValue);
->>>>>>> 368a5d37
         }
       }
     }
@@ -139,11 +106,11 @@
                   "[%s] fromValue=%s targetType=%s targetValue=%s",
                   conversionType, fromValue, targetType, conversion.targetValue));
 
-          assertEquals(convertedValue, conversion.targetValue);
+                    assertEquals(conversion.targetValue, convertedValue);
+                }
+            }
         }
-      }
     }
-  }
 
   protected Conversion c(@NonNull S fromValue, @NonNull Object targetValue) {
     Conversion c = new Conversion();
