--- conflicted
+++ resolved
@@ -78,19 +78,12 @@
                 Variant variant = inputArgumentValues[i];
                 Object value = variant.getValue();
 
-<<<<<<< HEAD
-                // TODO this needs to be able to match when argument DataType is an alias type
-                //  extract subtype logic from AttributeWriter...
-                boolean dataTypeMatch = value == null ||
-                    variant.getDataTypeId()
-=======
                 boolean dataTypeMatch = true;
 
                 if (value != null) {
                     NodeId argDataTypeId = argument.getDataType();
 
-                    NodeId valueDataTypeId = variant.getDataType()
->>>>>>> 73e9fef7
+                    NodeId valueDataTypeId = variant.getDataTypeId()
                         .flatMap(xni -> xni.toNodeId(node.getNodeContext().getNamespaceTable()))
                         .orElse(NodeId.NULL_VALUE);
 
