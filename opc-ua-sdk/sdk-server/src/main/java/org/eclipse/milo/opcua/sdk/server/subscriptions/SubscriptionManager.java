/*
 * Copyright (c) 2022 the Eclipse Milo Authors
 *
 * This program and the accompanying materials are made
 * available under the terms of the Eclipse Public License 2.0
 * which is available at https://www.eclipse.org/legal/epl-2.0/
 *
 * SPDX-License-Identifier: EPL-2.0
 */

package org.eclipse.milo.opcua.sdk.server.subscriptions;

import java.util.ArrayList;
import java.util.Collection;
import java.util.EnumSet;
import java.util.HashMap;
import java.util.Iterator;
import java.util.List;
import java.util.Map;
import java.util.concurrent.CompletableFuture;
import java.util.concurrent.ConcurrentHashMap;
import java.util.concurrent.CopyOnWriteArrayList;
import java.util.concurrent.atomic.AtomicLong;
import java.util.concurrent.atomic.AtomicReference;
import java.util.function.Consumer;
import java.util.function.Function;
import java.util.stream.Stream;

import io.netty.util.AttributeKey;
import org.eclipse.milo.opcua.sdk.core.AccessLevel;
import org.eclipse.milo.opcua.sdk.core.NumericRange;
import org.eclipse.milo.opcua.sdk.core.Reference;
import org.eclipse.milo.opcua.sdk.server.OpcUaServer;
import org.eclipse.milo.opcua.sdk.server.Session;
import org.eclipse.milo.opcua.sdk.server.api.DataItem;
import org.eclipse.milo.opcua.sdk.server.api.EventItem;
import org.eclipse.milo.opcua.sdk.server.api.MonitoredItem;
import org.eclipse.milo.opcua.sdk.server.api.services.AttributeServices.ReadContext;
import org.eclipse.milo.opcua.sdk.server.items.BaseMonitoredItem;
import org.eclipse.milo.opcua.sdk.server.items.MonitoredDataItem;
import org.eclipse.milo.opcua.sdk.server.items.MonitoredEventItem;
import org.eclipse.milo.opcua.sdk.server.nodes.UaNode;
import org.eclipse.milo.opcua.sdk.server.subscriptions.Subscription.State;
import org.eclipse.milo.opcua.stack.core.AttributeId;
import org.eclipse.milo.opcua.stack.core.Identifiers;
import org.eclipse.milo.opcua.stack.core.StatusCodes;
import org.eclipse.milo.opcua.stack.core.UaException;
import org.eclipse.milo.opcua.stack.core.UaSerializationException;
import org.eclipse.milo.opcua.stack.core.types.builtin.DataValue;
import org.eclipse.milo.opcua.stack.core.types.builtin.DiagnosticInfo;
import org.eclipse.milo.opcua.stack.core.types.builtin.ExtensionObject;
import org.eclipse.milo.opcua.stack.core.types.builtin.NodeId;
import org.eclipse.milo.opcua.stack.core.types.builtin.QualifiedName;
import org.eclipse.milo.opcua.stack.core.types.builtin.StatusCode;
import org.eclipse.milo.opcua.stack.core.types.builtin.unsigned.UByte;
import org.eclipse.milo.opcua.stack.core.types.builtin.unsigned.UInteger;
import org.eclipse.milo.opcua.stack.core.types.enumerated.DeadbandType;
import org.eclipse.milo.opcua.stack.core.types.enumerated.MonitoringMode;
import org.eclipse.milo.opcua.stack.core.types.enumerated.TimestampsToReturn;
import org.eclipse.milo.opcua.stack.core.types.structured.CreateMonitoredItemsRequest;
import org.eclipse.milo.opcua.stack.core.types.structured.CreateMonitoredItemsResponse;
import org.eclipse.milo.opcua.stack.core.types.structured.CreateSubscriptionRequest;
import org.eclipse.milo.opcua.stack.core.types.structured.CreateSubscriptionResponse;
import org.eclipse.milo.opcua.stack.core.types.structured.DataChangeFilter;
import org.eclipse.milo.opcua.stack.core.types.structured.DeleteMonitoredItemsRequest;
import org.eclipse.milo.opcua.stack.core.types.structured.DeleteMonitoredItemsResponse;
import org.eclipse.milo.opcua.stack.core.types.structured.DeleteSubscriptionsRequest;
import org.eclipse.milo.opcua.stack.core.types.structured.DeleteSubscriptionsResponse;
import org.eclipse.milo.opcua.stack.core.types.structured.EventFilter;
import org.eclipse.milo.opcua.stack.core.types.structured.ModifyMonitoredItemsRequest;
import org.eclipse.milo.opcua.stack.core.types.structured.ModifyMonitoredItemsResponse;
import org.eclipse.milo.opcua.stack.core.types.structured.ModifySubscriptionRequest;
import org.eclipse.milo.opcua.stack.core.types.structured.ModifySubscriptionResponse;
import org.eclipse.milo.opcua.stack.core.types.structured.MonitoredItemCreateRequest;
import org.eclipse.milo.opcua.stack.core.types.structured.MonitoredItemCreateResult;
import org.eclipse.milo.opcua.stack.core.types.structured.MonitoredItemModifyRequest;
import org.eclipse.milo.opcua.stack.core.types.structured.MonitoredItemModifyResult;
import org.eclipse.milo.opcua.stack.core.types.structured.MonitoringFilter;
import org.eclipse.milo.opcua.stack.core.types.structured.MonitoringParameters;
import org.eclipse.milo.opcua.stack.core.types.structured.NotificationMessage;
import org.eclipse.milo.opcua.stack.core.types.structured.PublishRequest;
import org.eclipse.milo.opcua.stack.core.types.structured.ReadValueId;
import org.eclipse.milo.opcua.stack.core.types.structured.RepublishRequest;
import org.eclipse.milo.opcua.stack.core.types.structured.RepublishResponse;
import org.eclipse.milo.opcua.stack.core.types.structured.ResponseHeader;
import org.eclipse.milo.opcua.stack.core.types.structured.SetMonitoringModeRequest;
import org.eclipse.milo.opcua.stack.core.types.structured.SetMonitoringModeResponse;
import org.eclipse.milo.opcua.stack.core.types.structured.SetPublishingModeRequest;
import org.eclipse.milo.opcua.stack.core.types.structured.SetPublishingModeResponse;
import org.eclipse.milo.opcua.stack.core.types.structured.SetTriggeringRequest;
import org.eclipse.milo.opcua.stack.core.types.structured.SetTriggeringResponse;
import org.eclipse.milo.opcua.stack.core.types.structured.SubscriptionAcknowledgement;
import org.eclipse.milo.opcua.stack.server.services.ServiceRequest;
import org.jetbrains.annotations.Nullable;
import org.slf4j.Logger;
import org.slf4j.LoggerFactory;

import static java.util.stream.Collectors.toList;
import static org.eclipse.milo.opcua.sdk.core.util.StreamUtil.opt2stream;
import static org.eclipse.milo.opcua.stack.core.types.builtin.unsigned.Unsigned.ubyte;
import static org.eclipse.milo.opcua.stack.core.types.builtin.unsigned.Unsigned.uint;
import static org.eclipse.milo.opcua.stack.core.util.ConversionUtil.l;

public class SubscriptionManager {

    static final AttributeKey<StatusCode[]> KEY_ACK_RESULTS = AttributeKey.valueOf("ackResults");

    private static final QualifiedName DEFAULT_BINARY_ENCODING = new QualifiedName(0, "DefaultBinary");
    private static final QualifiedName DEFAULT_XML_ENCODING = new QualifiedName(0, "DefaultXML");

    private static final AtomicLong SUBSCRIPTION_IDS = new AtomicLong(0L);

    private static UInteger nextSubscriptionId() {
        return uint(SUBSCRIPTION_IDS.incrementAndGet());
    }

    private final Logger logger = LoggerFactory.getLogger(getClass());

    private final PublishQueue publishQueue = new PublishQueue();

    private final Map<UInteger, Subscription> subscriptions = new ConcurrentHashMap<>();
    private final List<Subscription> transferred = new CopyOnWriteArrayList<>();

    private final Session session;
    private final OpcUaServer server;

    public SubscriptionManager(Session session, OpcUaServer server) {
        this.session = session;
        this.server = server;
    }

    public Session getSession() {
        return session;
    }

    public PublishQueue getPublishQueue() {
        return publishQueue;
    }

    public OpcUaServer getServer() {
        return server;
    }

    @Nullable
    public Subscription getSubscription(UInteger subscriptionId) {
        return subscriptions.get(subscriptionId);
    }

    public List<Subscription> getSubscriptions() {
        return new ArrayList<>(subscriptions.values());
    }

    public void createSubscription(ServiceRequest service) {
        CreateSubscriptionRequest request = (CreateSubscriptionRequest) service.getRequest();

        UInteger subscriptionId = nextSubscriptionId();

        Subscription subscription = new Subscription(
            this,
            subscriptionId,
            request.getRequestedPublishingInterval(),
            request.getRequestedMaxKeepAliveCount().longValue(),
            request.getRequestedLifetimeCount().longValue(),
            request.getMaxNotificationsPerPublish().longValue(),
            request.getPublishingEnabled(),
            request.getPriority().intValue()
        );

        subscriptions.put(subscriptionId, subscription);
        server.getSubscriptions().put(subscriptionId, subscription);
        server.getDiagnosticsSummary().getCumulatedSubscriptionCount().increment();
        server.getInternalEventBus().post(new SubscriptionCreatedEvent(subscription));

        subscription.setStateListener((s, ps, cs) -> {
            if (cs == State.Closing) {
                subscriptions.remove(s.getId());
                server.getSubscriptions().remove(s.getId());
<<<<<<< HEAD
                server.getInternalEventBus().post(new SubscriptionDeletedEvent(subscription));
=======
                server.getEventBus().post(new SubscriptionDeletedEvent(s));

                /*
                 * Notify AddressSpaces the items for this subscription are deleted.
                 */

                byMonitoredItemType(
                    s.getMonitoredItems().values(),
                    dataItems -> server.getAddressSpaceManager().onDataItemsDeleted(dataItems),
                    eventItems -> server.getAddressSpaceManager().onEventItemsDeleted(eventItems)
                );

                s.getMonitoredItems().clear();
>>>>>>> d0e6f8ae
            }
        });

        subscription.startPublishingTimer();

        ResponseHeader header = service.createResponseHeader();

        CreateSubscriptionResponse response = new CreateSubscriptionResponse(
            header, subscriptionId,
            subscription.getPublishingInterval(),
            uint(subscription.getLifetimeCount()),
            uint(subscription.getMaxKeepAliveCount())
        );

        service.setResponse(response);
    }

    public void modifySubscription(ServiceRequest service) throws UaException {
        ModifySubscriptionRequest request = (ModifySubscriptionRequest) service.getRequest();

        UInteger subscriptionId = request.getSubscriptionId();
        Subscription subscription = subscriptions.get(subscriptionId);

        if (subscription == null) {
            throw new UaException(StatusCodes.Bad_SubscriptionIdInvalid);
        }

        subscription.modifySubscription(request);

        ResponseHeader header = service.createResponseHeader();

        ModifySubscriptionResponse response = new ModifySubscriptionResponse(
            header,
            subscription.getPublishingInterval(),
            uint(subscription.getLifetimeCount()),
            uint(subscription.getMaxKeepAliveCount())
        );

        service.setResponse(response);
    }

    public void deleteSubscription(ServiceRequest service) throws UaException {
        DeleteSubscriptionsRequest request = (DeleteSubscriptionsRequest) service.getRequest();

        List<UInteger> subscriptionIds = l(request.getSubscriptionIds());

        if (subscriptionIds.isEmpty()) {
            throw new UaException(StatusCodes.Bad_NothingToDo);
        }

        StatusCode[] results = new StatusCode[subscriptionIds.size()];

        for (int i = 0; i < subscriptionIds.size(); i++) {
            UInteger subscriptionId = subscriptionIds.get(i);
            Subscription subscription = subscriptions.remove(subscriptionId);

            if (subscription != null) {
                server.getSubscriptions().remove(subscription.getId());
                server.getInternalEventBus().post(new SubscriptionDeletedEvent(subscription));

                List<BaseMonitoredItem<?>> deletedItems = subscription.deleteSubscription();

                /*
                 * Notify AddressSpaces of the items we just deleted.
                 */

                byMonitoredItemType(
                    deletedItems,
                    dataItems -> server.getAddressSpaceManager().onDataItemsDeleted(dataItems),
                    eventItems -> server.getAddressSpaceManager().onEventItemsDeleted(eventItems)
                );

                results[i] = StatusCode.GOOD;
            } else {
                results[i] = new StatusCode(StatusCodes.Bad_SubscriptionIdInvalid);
            }
        }

        ResponseHeader header = service.createResponseHeader();

        DeleteSubscriptionsResponse response = new DeleteSubscriptionsResponse(
            header,
            results,
            new DiagnosticInfo[0]
        );

        service.setResponse(response);

        while (subscriptions.isEmpty() && publishQueue.isNotEmpty()) {
            ServiceRequest publishService = publishQueue.poll();
            if (publishService != null) {
                publishService.setServiceFault(StatusCodes.Bad_NoSubscription);
            }
        }
    }

    public void setPublishingMode(ServiceRequest service) {
        SetPublishingModeRequest request = (SetPublishingModeRequest) service.getRequest();
        List<UInteger> subscriptionIds = l(request.getSubscriptionIds());

        StatusCode[] results = new StatusCode[subscriptionIds.size()];

        for (int i = 0; i < subscriptionIds.size(); i++) {
            Subscription subscription = subscriptions.get(subscriptionIds.get(i));
            if (subscription == null) {
                results[i] = new StatusCode(StatusCodes.Bad_SubscriptionIdInvalid);
            } else {
                subscription.setPublishingMode(request);
                results[i] = StatusCode.GOOD;
            }
        }

        ResponseHeader header = service.createResponseHeader();

        SetPublishingModeResponse response = new SetPublishingModeResponse(
            header,
            results,
            new DiagnosticInfo[0]
        );

        service.setResponse(response);
    }

    public void createMonitoredItems(ServiceRequest service) throws UaException {
        CreateMonitoredItemsRequest request = (CreateMonitoredItemsRequest) service.getRequest();

        UInteger subscriptionId = request.getSubscriptionId();
        Subscription subscription = subscriptions.get(subscriptionId);
        TimestampsToReturn timestamps = request.getTimestampsToReturn();
        List<MonitoredItemCreateRequest> itemsToCreate = l(request.getItemsToCreate());

        if (subscription == null) {
            throw new UaException(StatusCodes.Bad_SubscriptionIdInvalid);
        }
        if (timestamps == null) {
            throw new UaException(StatusCodes.Bad_TimestampsToReturnInvalid);
        }
        if (itemsToCreate.isEmpty()) {
            throw new UaException(StatusCodes.Bad_NothingToDo);
        }

        List<NodeId> distinctNodeIds = itemsToCreate.stream()
            .map(item -> item.getItemToMonitor().getNodeId())
            .distinct()
            .collect(toList());

        CompletableFuture<Map<NodeId, AttributeGroup>> attributesFuture = readMonitoringAttributes(distinctNodeIds);

        attributesFuture.thenAccept(attributeGroups -> {
            MonitoredItemCreateResult[] createResults = new MonitoredItemCreateResult[itemsToCreate.size()];

            List<BaseMonitoredItem<?>> monitoredItems = new ArrayList<>();

            for (int i = 0; i < itemsToCreate.size(); i++) {
                MonitoredItemCreateRequest createRequest = itemsToCreate.get(i);

                try {
                    BaseMonitoredItem<?> monitoredItem = createMonitoredItem(
                        createRequest,
                        subscription,
                        timestamps,
                        attributeGroups
                    );

                    monitoredItems.add(monitoredItem);

                    createResults[i] = new MonitoredItemCreateResult(
                        StatusCode.GOOD,
                        monitoredItem.getId(),
                        monitoredItem.getSamplingInterval(),
                        uint(monitoredItem.getQueueSize()),
                        monitoredItem.getFilterResult()
                    );
                } catch (UaException e) {
                    createResults[i] = new MonitoredItemCreateResult(
                        e.getStatusCode(),
                        UInteger.MIN,
                        0.0,
                        UInteger.MIN,
                        null
                    );
                }
            }

            subscription.addMonitoredItems(monitoredItems);

            // Notify AddressSpaces of the items we just created.

            byMonitoredItemType(
                monitoredItems,
                dataItems -> server.getAddressSpaceManager().onDataItemsCreated(dataItems),
                eventItems -> server.getAddressSpaceManager().onEventItemsCreated(eventItems)
            );

            ResponseHeader header = service.createResponseHeader();

            CreateMonitoredItemsResponse response = new CreateMonitoredItemsResponse(
                header,
                createResults,
                new DiagnosticInfo[0]
            );

            service.setResponse(response);
        });
    }

    private BaseMonitoredItem<?> createMonitoredItem(
        MonitoredItemCreateRequest request,
        Subscription subscription,
        TimestampsToReturn timestamps,
        Map<NodeId, AttributeGroup> attributeGroups
    ) throws UaException {

        NodeId nodeId = request.getItemToMonitor().getNodeId();
        UInteger attributeId = request.getItemToMonitor().getAttributeId();
        QualifiedName dataEncoding = request.getItemToMonitor().getDataEncoding();

        if (!AttributeId.isValid(attributeId)) {
            throw new UaException(StatusCodes.Bad_AttributeIdInvalid);
        }

        if (dataEncoding.isNotNull()) {
            if (!AttributeId.Value.isEqual(attributeId)) {
                throw new UaException(StatusCodes.Bad_DataEncodingInvalid);
            }

            if (!dataEncoding.equals(DEFAULT_BINARY_ENCODING) &&
                !dataEncoding.equals(DEFAULT_XML_ENCODING)) {

                throw new UaException(StatusCodes.Bad_DataEncodingUnsupported);
            }
        }

        AttributeGroup attributeGroup = attributeGroups.get(nodeId);

        if (attributeId.equals(AttributeId.EventNotifier.uid())) {
            UByte eventNotifier = attributeGroup.getEventNotifier();

            // Verify that the SubscribeToEvents bit is set
            if (eventNotifier == null || (eventNotifier.intValue() & 1) == 0) {
                throw new UaException(StatusCodes.Bad_AttributeIdInvalid);
            }

            Object filterObject = request.getRequestedParameters()
                .getFilter()
                .decode(server.getSerializationContext());

            MonitoringFilter filter = validateEventItemFilter(filterObject, attributeGroup);

            UInteger requestedQueueSize = request.getRequestedParameters().getQueueSize();
            AtomicReference<UInteger> revisedQueueSize = new AtomicReference<>(requestedQueueSize);

            try {
                server.getAddressSpaceManager().onCreateEventItem(
                    request.getItemToMonitor(),
                    requestedQueueSize,
                    revisedQueueSize::set
                );
            } catch (Throwable t) {
                throw new UaException(StatusCodes.Bad_InternalError, t);
            }

            MonitoredEventItem monitoredEventItem = new MonitoredEventItem(
                server,
                session,
                uint(subscription.nextItemId()),
                subscription.getId(),
                request.getItemToMonitor(),
                request.getMonitoringMode(),
                timestamps,
                request.getRequestedParameters().getClientHandle(),
                0.0,
                revisedQueueSize.get(),
                request.getRequestedParameters().getDiscardOldest()
            );

            monitoredEventItem.installFilter(filter);

            return monitoredEventItem;
        } else {
            if (attributeId.equals(AttributeId.Value.uid())) {
                UByte accessLevel = attributeGroup.getAccessLevel();
                if (accessLevel == null) accessLevel = ubyte(0);

                UByte userAccessLevel = attributeGroup.getUserAccessLevel();
                if (userAccessLevel == null) userAccessLevel = ubyte(0);

                EnumSet<AccessLevel> accessLevels = AccessLevel.fromValue(accessLevel);
                EnumSet<AccessLevel> userAccessLevels = AccessLevel.fromValue(userAccessLevel);

                if (!accessLevels.contains(AccessLevel.CurrentRead)) {
                    throw new UaException(StatusCodes.Bad_NotReadable);
                }
                if (!userAccessLevels.contains(AccessLevel.CurrentRead)) {
                    throw new UaException(StatusCodes.Bad_UserAccessDenied);
                }
            }

            // Validate the requested index range by parsing it.
            String indexRange = request.getItemToMonitor().getIndexRange();
            if (indexRange != null) NumericRange.parse(indexRange);

            Double minimumSamplingInterval = -1.0;
            try {
                minimumSamplingInterval = attributeGroup.getMinimumSamplingInterval();
                if (minimumSamplingInterval == null) {
                    minimumSamplingInterval = server.getConfig().getLimits().getMinSupportedSampleRate();
                }
            } catch (UaException e) {
                if (e.getStatusCode().getValue() != StatusCodes.Bad_AttributeIdInvalid) {
                    throw e;
                }
            }

            MonitoringFilter filter = MonitoredDataItem.DEFAULT_FILTER;

            try {
                ExtensionObject filterXo = request.getRequestedParameters().getFilter();

                if (filterXo != null && !filterXo.isNull()) {
                    Object filterObject = filterXo
                        .decode(server.getSerializationContext());

                    filter = validateDataItemFilter(filterObject, attributeId, attributeGroup);
                }
            } catch (UaSerializationException e) {
                logger.debug("error decoding MonitoringFilter", e);

                throw new UaException(StatusCodes.Bad_MonitoredItemFilterInvalid, e);
            }

            double requestedSamplingInterval = getSamplingInterval(
                subscription,
                minimumSamplingInterval,
                request.getRequestedParameters().getSamplingInterval()
            );

            UInteger requestedQueueSize = request.getRequestedParameters().getQueueSize();

            AtomicReference<Double> revisedSamplingInterval = new AtomicReference<>(requestedSamplingInterval);
            AtomicReference<UInteger> revisedQueueSize = new AtomicReference<>(requestedQueueSize);

            try {
                server.getAddressSpaceManager().onCreateDataItem(
                    request.getItemToMonitor(),
                    requestedSamplingInterval,
                    requestedQueueSize,
                    (rsi, rqs) -> {
                        revisedSamplingInterval.set(rsi);
                        revisedQueueSize.set(rqs);
                    }
                );
            } catch (Throwable t) {
                throw new UaException(StatusCodes.Bad_InternalError, t);
            }

            MonitoredDataItem monitoredDataItem = new MonitoredDataItem(
                server,
                session,
                uint(subscription.nextItemId()),
                subscription.getId(),
                request.getItemToMonitor(),
                request.getMonitoringMode(),
                timestamps,
                request.getRequestedParameters().getClientHandle(),
                revisedSamplingInterval.get(),
                revisedQueueSize.get(),
                request.getRequestedParameters().getDiscardOldest()
            );

            monitoredDataItem.installFilter(filter);

            return monitoredDataItem;
        }
    }

    private MonitoringFilter validateDataItemFilter(
        Object filterObject,
        UInteger attributeId,
        AttributeGroup attributeGroup
    ) throws UaException {

        if (filterObject instanceof MonitoringFilter) {
            if (filterObject instanceof DataChangeFilter) {
                DataChangeFilter filter = (DataChangeFilter) filterObject;

                DeadbandType deadbandType = DeadbandType.from(filter.getDeadbandType().intValue());

                if (deadbandType == null) {
                    throw new UaException(StatusCodes.Bad_DeadbandFilterInvalid);
                }

                if (deadbandType == DeadbandType.Percent) {
                    // Percent deadband is not currently implemented
                    throw new UaException(StatusCodes.Bad_MonitoredItemFilterUnsupported);
                }

                if (deadbandType == DeadbandType.Absolute &&
                    !AttributeId.Value.isEqual(attributeId)) {

                    // Absolute deadband is only allowed for Value attributes
                    throw new UaException(StatusCodes.Bad_FilterNotAllowed);
                }

                if (deadbandType != DeadbandType.None) {
                    NodeId dataTypeId = null;
                    try {
                        dataTypeId = attributeGroup.getDataType();
                    } catch (UaException ignored) {
                        // noop
                    }
                    if (dataTypeId == null) {
                        dataTypeId = NodeId.NULL_VALUE;
                    }

                    if (!Identifiers.Number.equals(dataTypeId) && !subtypeOf(server, dataTypeId, Identifiers.Number)) {
                        throw new UaException(StatusCodes.Bad_FilterNotAllowed);
                    }
                }

                return filter;
            } else if (filterObject instanceof EventFilter) {
                throw new UaException(StatusCodes.Bad_FilterNotAllowed);
            } else {
                // AggregateFilter or some future unimplemented filter
                throw new UaException(StatusCodes.Bad_MonitoredItemFilterUnsupported);
            }
        } else {
            throw new UaException(StatusCodes.Bad_MonitoredItemFilterInvalid);
        }
    }

    private MonitoringFilter validateEventItemFilter(
        Object filterObject,
        AttributeGroup attributeGroup
    ) throws UaException {

        if (filterObject instanceof MonitoringFilter) {
            if (!(filterObject instanceof EventFilter)) {
                throw new UaException(StatusCodes.Bad_FilterNotAllowed);
            }
            return (EventFilter) filterObject;
        } else {
            throw new UaException(StatusCodes.Bad_MonitoredItemFilterInvalid);
        }
    }

    public void modifyMonitoredItems(ServiceRequest service) throws UaException {
        ModifyMonitoredItemsRequest request = (ModifyMonitoredItemsRequest) service.getRequest();

        UInteger subscriptionId = request.getSubscriptionId();
        Subscription subscription = subscriptions.get(subscriptionId);
        TimestampsToReturn timestamps = request.getTimestampsToReturn();
        List<MonitoredItemModifyRequest> itemsToModify = l(request.getItemsToModify());

        if (subscription == null) {
            throw new UaException(StatusCodes.Bad_SubscriptionIdInvalid);
        }
        if (timestamps == null) {
            throw new UaException(StatusCodes.Bad_TimestampsToReturnInvalid);
        }
        if (itemsToModify.isEmpty()) {
            throw new UaException(StatusCodes.Bad_NothingToDo);
        }

        List<NodeId> distinctNodeIds = itemsToModify.stream()
            .map(item -> {
                UInteger itemId = item.getMonitoredItemId();
                BaseMonitoredItem<?> monitoredItem = subscription.getMonitoredItems().get(itemId);
                return monitoredItem != null ? monitoredItem.getReadValueId().getNodeId() : NodeId.NULL_VALUE;
            })
            .filter(NodeId::isNotNull)
            .distinct()
            .collect(toList());

        CompletableFuture<Map<NodeId, AttributeGroup>> attributesFuture = readMonitoringAttributes(distinctNodeIds);

        attributesFuture.thenAccept(attributeGroups -> {
            MonitoredItemModifyResult[] modifyResults = new MonitoredItemModifyResult[itemsToModify.size()];

            List<BaseMonitoredItem<?>> monitoredItems = new ArrayList<>();

            for (int i = 0; i < itemsToModify.size(); i++) {
                MonitoredItemModifyRequest modifyRequest = itemsToModify.get(i);

                try {
                    BaseMonitoredItem<?> monitoredItem = modifyMonitoredItem(
                        modifyRequest,
                        timestamps,
                        subscription,
                        attributeGroups
                    );

                    monitoredItems.add(monitoredItem);

                    modifyResults[i] = new MonitoredItemModifyResult(
                        StatusCode.GOOD,
                        monitoredItem.getSamplingInterval(),
                        uint(monitoredItem.getQueueSize()),
                        monitoredItem.getFilterResult()
                    );
                } catch (UaException e) {
                    modifyResults[i] = new MonitoredItemModifyResult(
                        e.getStatusCode(),
                        0.0,
                        UInteger.MIN,
                        null
                    );
                }
            }

            subscription.resetLifetimeCounter();

            /*
             * Notify AddressSpaces of the items we just modified.
             */

            byMonitoredItemType(
                monitoredItems,
                dataItems -> server.getAddressSpaceManager().onDataItemsModified(dataItems),
                eventItems -> server.getAddressSpaceManager().onEventItemsModified(eventItems)
            );

            /*
             * AddressSpaces have been notified; send response.
             */

            ResponseHeader header = service.createResponseHeader();

            ModifyMonitoredItemsResponse response = new ModifyMonitoredItemsResponse(
                header,
                modifyResults,
                new DiagnosticInfo[0]
            );

            service.setResponse(response);
        });
    }

    private BaseMonitoredItem<?> modifyMonitoredItem(
        MonitoredItemModifyRequest request,
        TimestampsToReturn timestamps,
        Subscription subscription,
        Map<NodeId, AttributeGroup> attributeGroups
    ) throws UaException {

        UInteger itemId = request.getMonitoredItemId();
        MonitoringParameters parameters = request.getRequestedParameters();

        BaseMonitoredItem<?> monitoredItem = subscription.getMonitoredItems().get(itemId);

        if (monitoredItem == null) {
            throw new UaException(StatusCodes.Bad_MonitoredItemIdInvalid);
        }

        NodeId nodeId = monitoredItem.getReadValueId().getNodeId();
        UInteger attributeId = monitoredItem.getReadValueId().getAttributeId();
        AttributeGroup attributeGroup = attributeGroups.get(nodeId);

        if (attributeId.equals(AttributeId.EventNotifier.uid())) {
            Object filterObject = request.getRequestedParameters()
                .getFilter()
                .decode(server.getSerializationContext());

            MonitoringFilter filter = validateEventItemFilter(filterObject, attributeGroup);

            UInteger requestedQueueSize = parameters.getQueueSize();
            AtomicReference<UInteger> revisedQueueSize = new AtomicReference<>(requestedQueueSize);

            try {
                server.getAddressSpaceManager().onModifyEventItem(
                    monitoredItem.getReadValueId(),
                    requestedQueueSize,
                    revisedQueueSize::set
                );
            } catch (Throwable t) {
                throw new UaException(StatusCodes.Bad_InternalError, t);
            }

            monitoredItem.modify(
                timestamps,
                parameters.getClientHandle(),
                monitoredItem.getSamplingInterval(),
                filter,
                revisedQueueSize.get(),
                parameters.getDiscardOldest()
            );
        } else {
            MonitoringFilter filter = MonitoredDataItem.DEFAULT_FILTER;

            try {
                ExtensionObject filterXo = request.getRequestedParameters().getFilter();

                if (filterXo != null && !filterXo.isNull()) {
                    Object filterObject = filterXo
                        .decode(server.getSerializationContext());

                    filter = validateDataItemFilter(filterObject, attributeId, attributeGroup);
                }
            } catch (UaSerializationException e) {
                logger.debug("error decoding MonitoringFilter", e);

                throw new UaException(StatusCodes.Bad_MonitoredItemFilterInvalid, e);
            }

            Double minimumSamplingInterval = -1.0;
            try {
                minimumSamplingInterval = attributeGroup.getMinimumSamplingInterval();
                if (minimumSamplingInterval == null) {
                    minimumSamplingInterval = server.getConfig().getLimits().getMinSupportedSampleRate();
                }
            } catch (UaException e) {
                long statusCodeValue = e.getStatusCode().getValue();

                if (statusCodeValue != StatusCodes.Bad_AttributeIdInvalid &&
                    statusCodeValue != StatusCodes.Bad_NodeIdUnknown) {

                    throw e;
                }
            }

            double requestedSamplingInterval = getSamplingInterval(
                subscription,
                minimumSamplingInterval,
                request.getRequestedParameters().getSamplingInterval()
            );

            UInteger requestedQueueSize = parameters.getQueueSize();

            AtomicReference<Double> revisedSamplingInterval = new AtomicReference<>(requestedSamplingInterval);
            AtomicReference<UInteger> revisedQueueSize = new AtomicReference<>(requestedQueueSize);

            try {
                server.getAddressSpaceManager().onModifyDataItem(
                    monitoredItem.getReadValueId(),
                    requestedSamplingInterval,
                    requestedQueueSize,
                    (rsi, rqs) -> {
                        revisedSamplingInterval.set(rsi);
                        revisedQueueSize.set(rqs);
                    }
                );
            } catch (Throwable t) {
                throw new UaException(StatusCodes.Bad_InternalError, t);
            }

            monitoredItem.modify(
                timestamps,
                parameters.getClientHandle(),
                revisedSamplingInterval.get(),
                filter,
                revisedQueueSize.get(),
                parameters.getDiscardOldest()
            );
        }

        return monitoredItem;
    }

    private double getSamplingInterval(
        Subscription subscription,
        Double minimumSamplingInterval,
        Double requestedSamplingInterval
    ) {

        double samplingInterval = requestedSamplingInterval;

        if (requestedSamplingInterval < 0) {
            samplingInterval = subscription.getPublishingInterval();
        } else if (requestedSamplingInterval == 0) {
            if (minimumSamplingInterval < 0) {
                // Node has no opinion on sampling interval (indeterminate)
                samplingInterval = subscription.getPublishingInterval();
            } else if (minimumSamplingInterval == 0) {
                // Node allows report-by-exception
                samplingInterval = minimumSamplingInterval;
            } else if (minimumSamplingInterval > 0) {
                // Node has a defined minimum sampling interval, use that
                // because requested rate of 0 means "fastest practical rate"
                samplingInterval = minimumSamplingInterval;
            }
        } else {
            if (requestedSamplingInterval < minimumSamplingInterval) {
                samplingInterval = minimumSamplingInterval;
            }
        }

        double minSupportedSampleRate = server.getConfig().getLimits().getMinSupportedSampleRate();
        double maxSupportedSampleRate = server.getConfig().getLimits().getMaxSupportedSampleRate();

        if (samplingInterval < minSupportedSampleRate) {
            samplingInterval = minSupportedSampleRate;
        }
        if (samplingInterval > maxSupportedSampleRate) {
            samplingInterval = maxSupportedSampleRate;
        }

        return samplingInterval;
    }

    private CompletableFuture<Map<NodeId, AttributeGroup>> readMonitoringAttributes(List<NodeId> nodeIds) {
        List<ReadValueId> attributesToRead = nodeIds.stream()
            .flatMap(nodeId -> {
                Function<AttributeId, ReadValueId> f = id -> new ReadValueId(
                    nodeId,
                    id.uid(),
                    null,
                    QualifiedName.NULL_VALUE
                );

                return Stream.of(
                    f.apply(AttributeId.AccessLevel),
                    f.apply(AttributeId.UserAccessLevel),
                    f.apply(AttributeId.EventNotifier),
                    f.apply(AttributeId.MinimumSamplingInterval),
                    f.apply(AttributeId.DataType)
                );
            })
            .collect(toList());

        ReadContext context = new ReadContext(server, session);

        server.getAddressSpaceManager().read(
            context,
            0.0,
            TimestampsToReturn.Neither,
            attributesToRead
        );

        return context.getFuture().thenApply(attributeValues -> {
            Map<NodeId, AttributeGroup> monitoringAttributes = new HashMap<>();

            for (int nodeIdx = 0, attrIdx = 0; nodeIdx < nodeIds.size(); nodeIdx++, attrIdx += 5) {
                monitoringAttributes.put(nodeIds.get(nodeIdx), new AttributeGroup(
                    attributeValues.get(attrIdx),
                    attributeValues.get(attrIdx + 1),
                    attributeValues.get(attrIdx + 2),
                    attributeValues.get(attrIdx + 3),
                    attributeValues.get(attrIdx + 4)
                ));
            }

            return monitoringAttributes;
        });
    }


    public void deleteMonitoredItems(ServiceRequest service) throws UaException {
        DeleteMonitoredItemsRequest request = (DeleteMonitoredItemsRequest) service.getRequest();

        UInteger subscriptionId = request.getSubscriptionId();
        Subscription subscription = subscriptions.get(subscriptionId);
        List<UInteger> itemsToDelete = l(request.getMonitoredItemIds());

        if (subscription == null) {
            throw new UaException(StatusCodes.Bad_SubscriptionIdInvalid);
        }
        if (itemsToDelete.isEmpty()) {
            throw new UaException(StatusCodes.Bad_NothingToDo);
        }

        StatusCode[] deleteResults = new StatusCode[itemsToDelete.size()];
        var deletedItems = new ArrayList<BaseMonitoredItem<?>>(itemsToDelete.size());

        synchronized (subscription) {
            for (int i = 0; i < itemsToDelete.size(); i++) {
                UInteger itemId = itemsToDelete.get(i);
                BaseMonitoredItem<?> item = subscription.getMonitoredItems().get(itemId);

                if (item == null) {
                    deleteResults[i] = new StatusCode(StatusCodes.Bad_MonitoredItemIdInvalid);
                } else {
                    deletedItems.add(item);

                    deleteResults[i] = StatusCode.GOOD;
                }
            }

            subscription.removeMonitoredItems(deletedItems);
        }

        /*
         * Notify AddressSpaces of the items that have been deleted.
         */

        byMonitoredItemType(
            deletedItems,
            dataItems -> server.getAddressSpaceManager().onDataItemsDeleted(dataItems),
            eventItems -> server.getAddressSpaceManager().onEventItemsDeleted(eventItems)
        );

        /*
         * Build and return results.
         */
        ResponseHeader header = service.createResponseHeader();

        DeleteMonitoredItemsResponse response = new DeleteMonitoredItemsResponse(
            header,
            deleteResults,
            new DiagnosticInfo[0]
        );

        service.setResponse(response);

    }

    public void setMonitoringMode(ServiceRequest service) {
        SetMonitoringModeRequest request = (SetMonitoringModeRequest) service.getRequest();
        UInteger subscriptionId = request.getSubscriptionId();

        try {
            Subscription subscription = subscriptions.get(subscriptionId);
            List<UInteger> itemsToModify = l(request.getMonitoredItemIds());

            if (subscription == null) {
                throw new UaException(StatusCodes.Bad_SubscriptionIdInvalid);
            }
            if (itemsToModify.isEmpty()) {
                throw new UaException(StatusCodes.Bad_NothingToDo);
            }

            /*
             * Set MonitoringMode on each monitored item, if it exists.
             */

            MonitoringMode monitoringMode = request.getMonitoringMode();
            StatusCode[] results = new StatusCode[itemsToModify.size()];
            var modified = new ArrayList<MonitoredItem>(itemsToModify.size());

            for (int i = 0; i < itemsToModify.size(); i++) {
                UInteger itemId = itemsToModify.get(i);
                BaseMonitoredItem<?> item = subscription.getMonitoredItems().get(itemId);

                if (item != null) {
                    item.setMonitoringMode(monitoringMode);

                    modified.add(item);

                    results[i] = StatusCode.GOOD;
                } else {
                    results[i] = new StatusCode(StatusCodes.Bad_MonitoredItemIdInvalid);
                }
            }

            /*
             * Notify AddressSpace of the items whose MonitoringMode has been modified.
             */

            server.getAddressSpaceManager().onMonitoringModeChanged(modified);

            /*
             * Build and return results.
             */

            ResponseHeader header = service.createResponseHeader();
            SetMonitoringModeResponse response = new SetMonitoringModeResponse(
                header,
                results,
                new DiagnosticInfo[0]
            );

            service.setResponse(response);
        } catch (UaException e) {
            service.setServiceFault(e);
        }
    }

    public void publish(ServiceRequest service) {
        PublishRequest request = (PublishRequest) service.getRequest();

        SubscriptionAcknowledgement[] acknowledgements = request.getSubscriptionAcknowledgements();

        if (acknowledgements != null) {
            StatusCode[] results = new StatusCode[acknowledgements.length];

            for (int i = 0; i < acknowledgements.length; i++) {
                SubscriptionAcknowledgement acknowledgement = acknowledgements[i];

                UInteger sequenceNumber = acknowledgement.getSequenceNumber();
                UInteger subscriptionId = acknowledgement.getSubscriptionId();

                Subscription subscription = subscriptions.get(subscriptionId);

                if (subscription == null) {
                    logger.debug(
                        "Can't acknowledge sequenceNumber={} on subscriptionId={}; id not valid for this session",
                        sequenceNumber,
                        subscriptionId
                    );
                    results[i] = new StatusCode(StatusCodes.Bad_SubscriptionIdInvalid);
                } else {
                    logger.debug("Acknowledging sequenceNumber={} on subscriptionId={}",
                        sequenceNumber,
                        subscriptionId
                    );
                    results[i] = subscription.acknowledge(sequenceNumber);
                }
            }

            service.attr(KEY_ACK_RESULTS).set(results);
        }

        if (!transferred.isEmpty()) {
            Subscription subscription = transferred.remove(0);
            subscription.returnStatusChangeNotification(
                service,
                new StatusCode(StatusCodes.Good_SubscriptionTransferred)
            );
            return;
        }

        // waitList must also be empty because the last remaining subscription could have
        // expired, which removes it from bookkeeping, but leaves it in the PublishQueue
        // waitList if there were no available requests to send Bad_Timeout.
        if (subscriptions.isEmpty() && publishQueue.isWaitListEmpty()) {
            service.setServiceFault(StatusCodes.Bad_NoSubscription);
            return;
        }

        publishQueue.addRequest(service);
    }

    public void republish(ServiceRequest service) {
        RepublishRequest request = (RepublishRequest) service.getRequest();

        if (subscriptions.isEmpty()) {
            service.setServiceFault(StatusCodes.Bad_SubscriptionIdInvalid);
            return;
        }

        UInteger subscriptionId = request.getSubscriptionId();
        Subscription subscription = subscriptions.get(subscriptionId);

        if (subscription == null) {
            service.setServiceFault(StatusCodes.Bad_SubscriptionIdInvalid);
            return;
        }

        UInteger sequenceNumber = request.getRetransmitSequenceNumber();
        NotificationMessage notificationMessage = subscription.republish(sequenceNumber);

        if (notificationMessage == null) {
            service.setServiceFault(StatusCodes.Bad_MessageNotAvailable);
            return;
        }

        ResponseHeader header = service.createResponseHeader();
        RepublishResponse response = new RepublishResponse(header, notificationMessage);

        service.setResponse(response);
    }

    public void setTriggering(ServiceRequest service) {
        SetTriggeringRequest request = (SetTriggeringRequest) service.getRequest();

        UInteger subscriptionId = request.getSubscriptionId();
        Subscription subscription = subscriptions.get(subscriptionId);

        if (subscription == null) {
            service.setServiceFault(StatusCodes.Bad_SubscriptionIdInvalid);
            return;
        }

        UInteger triggerId = request.getTriggeringItemId();
        List<UInteger> linksToAdd = l(request.getLinksToAdd());
        List<UInteger> linksToRemove = l(request.getLinksToRemove());

        if (linksToAdd.isEmpty() && linksToRemove.isEmpty()) {
            service.setServiceFault(StatusCodes.Bad_NothingToDo);
            return;
        }

        StatusCode[] addResults;
        StatusCode[] removeResults;

        synchronized (subscription) {
            Map<UInteger, BaseMonitoredItem<?>> itemsById = subscription.getMonitoredItems();

            BaseMonitoredItem<?> triggerItem = itemsById.get(triggerId);
            if (triggerItem == null) {
                service.setServiceFault(StatusCodes.Bad_MonitoredItemIdInvalid);
                return;
            }

            removeResults = linksToRemove.stream()
                .map(linkedItemId -> {
                    BaseMonitoredItem<?> item = itemsById.get(linkedItemId);
                    if (item != null) {
                        if (triggerItem.getTriggeredItems().remove(linkedItemId) != null) {
                            return StatusCode.GOOD;
                        } else {
                            return new StatusCode(StatusCodes.Bad_MonitoredItemIdInvalid);
                        }
                    } else {
                        return new StatusCode(StatusCodes.Bad_MonitoredItemIdInvalid);
                    }
                })
                .toArray(StatusCode[]::new);

            addResults = linksToAdd.stream()
                .map(linkedItemId -> {
                    BaseMonitoredItem<?> linkedItem = itemsById.get(linkedItemId);
                    if (linkedItem != null) {
                        triggerItem.getTriggeredItems().put(linkedItemId, linkedItem);
                        return StatusCode.GOOD;
                    } else {
                        return new StatusCode(StatusCodes.Bad_MonitoredItemIdInvalid);
                    }
                })
                .toArray(StatusCode[]::new);
        }

        SetTriggeringResponse response = new SetTriggeringResponse(
            service.createResponseHeader(),
            addResults,
            new DiagnosticInfo[0],
            removeResults,
            new DiagnosticInfo[0]
        );

        service.setResponse(response);
    }

    public void sessionClosed(boolean deleteSubscriptions) {
        Iterator<Subscription> iterator = subscriptions.values().iterator();

        while (iterator.hasNext()) {
            Subscription s = iterator.next();
            s.setStateListener(null);

            if (deleteSubscriptions) {
                server.getSubscriptions().remove(s.getId());
                server.getInternalEventBus().post(new SubscriptionDeletedEvent(s));

                List<BaseMonitoredItem<?>> deletedItems = s.deleteSubscription();

                /*
                 * Notify AddressSpaces the items for this subscription are deleted.
                 */

                byMonitoredItemType(
                    deletedItems,
                    dataItems -> server.getAddressSpaceManager().onDataItemsDeleted(dataItems),
                    eventItems -> server.getAddressSpaceManager().onEventItemsDeleted(eventItems)
                );
            }

            iterator.remove();
        }

        if (deleteSubscriptions) {
            while (publishQueue.isNotEmpty()) {
                ServiceRequest publishService = publishQueue.poll();
                if (publishService != null) {
                    publishService.setServiceFault(StatusCodes.Bad_SessionClosed);
                }
            }
        }
    }

    /**
     * Add (transfer) {@code subscription} to this {@link SubscriptionManager}.
     *
     * @param subscription the {@link Subscription} to add.
     */
    public void addSubscription(Subscription subscription) {
        subscriptions.put(subscription.getId(), subscription);
        server.getInternalEventBus().post(new SubscriptionCreatedEvent(subscription));

        subscription.setStateListener((s, ps, cs) -> {
            if (cs == State.Closing) {
                subscriptions.remove(s.getId());
                server.getSubscriptions().remove(s.getId());
<<<<<<< HEAD
                server.getInternalEventBus().post(new SubscriptionDeletedEvent(s));
=======
                server.getEventBus().post(new SubscriptionDeletedEvent(s));

                /*
                 * Notify AddressSpaces the items for this subscription are deleted.
                 */

                byMonitoredItemType(
                    s.getMonitoredItems().values(),
                    dataItems -> server.getAddressSpaceManager().onDataItemsDeleted(dataItems),
                    eventItems -> server.getAddressSpaceManager().onEventItemsDeleted(eventItems)
                );

                s.getMonitoredItems().clear();
>>>>>>> d0e6f8ae
            }
        });
    }

    /**
     * Remove (transfer from) the Subscription by {@code subscriptionId} from this {@link SubscriptionManager}.
     *
     * @param subscriptionId the id of the {@link Subscription} to remove.
     * @return the removed {@link Subscription}.
     */
    public Subscription removeSubscription(UInteger subscriptionId) {
        Subscription subscription = subscriptions.remove(subscriptionId);
        server.getInternalEventBus().post(new SubscriptionDeletedEvent(subscription));

        if (subscription != null) {
            subscription.setStateListener(null);
        }

        return subscription;
    }

    public void sendStatusChangeNotification(Subscription subscription, StatusCode status) {
        ServiceRequest service = publishQueue.poll();

        if (service != null) {
            subscription.returnStatusChangeNotification(service, status);
        } else {
            transferred.add(subscription);
        }
    }

    /**
     * Split {@code monitoredItems} into a list of {@link DataItem}s and a list of {@link EventItem}s and invoke the
     * corresponding {@link Consumer} for each list if non-empty.
     *
     * @param monitoredItems    the list of MonitoredItems to group.
     * @param dataItemConsumer  a {@link Consumer} that accepts a non-empty list of {@link DataItem}s.
     * @param eventItemConsumer a {@link Consumer} that accepts a non-empty list of {@link EventItem}s.
     */
    private static void byMonitoredItemType(
        Collection<BaseMonitoredItem<?>> monitoredItems,
        Consumer<List<DataItem>> dataItemConsumer,
        Consumer<List<EventItem>> eventItemConsumer
    ) {

        var dataItems = new ArrayList<DataItem>();
        var eventItems = new ArrayList<EventItem>();

        for (BaseMonitoredItem<?> item : monitoredItems) {
            if (item instanceof MonitoredDataItem) {
                dataItems.add((DataItem) item);
            } else if (item instanceof MonitoredEventItem) {
                eventItems.add((EventItem) item);
            }
        }

        try {
            if (!dataItems.isEmpty()) {
                dataItemConsumer.accept(dataItems);
            }
        } catch (Throwable t) {
            LoggerFactory.getLogger(SubscriptionManager.class)
                .error("Uncaught Throwable in dataItemConsumer", t);
        }

        try {
            if (!eventItems.isEmpty()) {
                eventItemConsumer.accept(eventItems);
            }
        } catch (Throwable t) {
            LoggerFactory.getLogger(SubscriptionManager.class)
                .error("Uncaught Throwable in eventItemConsumer", t);
        }
    }

    /**
     * @return {@code true} if {@code dataTypeId} is a subtype of {@code potentialSuperTypeId}.
     */
    private static boolean subtypeOf(OpcUaServer server, NodeId dataTypeId, NodeId potentialSuperTypeId) {
        UaNode dataTypeNode = server.getAddressSpaceManager()
            .getManagedNode(dataTypeId)
            .orElse(null);

        if (dataTypeNode != null) {
            NodeId superTypeId = getSuperTypeId(server, dataTypeId);

            if (superTypeId != null) {
                return superTypeId.equals(potentialSuperTypeId) ||
                    subtypeOf(server, superTypeId, potentialSuperTypeId);
            } else {
                return false;
            }
        } else {
            return false;
        }
    }

    @Nullable
    private static NodeId getSuperTypeId(OpcUaServer server, NodeId dataTypeId) {
        UaNode dataTypeNode = server.getAddressSpaceManager()
            .getManagedNode(dataTypeId)
            .orElse(null);

        if (dataTypeNode != null) {
            return dataTypeNode.getReferences()
                .stream()
                .filter(Reference.SUBTYPE_OF)
                .flatMap(r -> opt2stream(r.getTargetNodeId().toNodeId(server.getNamespaceTable())))
                .findFirst()
                .orElse(null);
        } else {
            return null;
        }
    }

    private static class AttributeGroup {
        final DataValue accessLevelValue;
        final DataValue userAccessLevelValue;
        final DataValue eventNotifierValue;
        final DataValue minimumSamplingIntervalValue;
        final DataValue dataType;

        AttributeGroup(
            DataValue accessLevelValue,
            DataValue userAccessLevelValue,
            DataValue eventNotifierValue,
            DataValue minimumSamplingIntervalValue,
            DataValue dataType
        ) {

            this.accessLevelValue = accessLevelValue;
            this.userAccessLevelValue = userAccessLevelValue;
            this.eventNotifierValue = eventNotifierValue;
            this.minimumSamplingIntervalValue = minimumSamplingIntervalValue;
            this.dataType = dataType;
        }

        @Nullable
        UByte getAccessLevel() throws UaException {
            Object value = getValue(accessLevelValue);

            if (value instanceof UByte) {
                return (UByte) value;
            } else {
                return null;
            }
        }

        @Nullable
        UByte getUserAccessLevel() throws UaException {
            Object value = getValue(userAccessLevelValue);

            if (value instanceof UByte) {
                return (UByte) value;
            } else {
                return null;
            }
        }

        @Nullable
        UByte getEventNotifier() throws UaException {
            Object value = getValue(eventNotifierValue);

            if (value instanceof UByte) {
                return (UByte) value;
            } else {
                return null;
            }
        }

        @Nullable
        Double getMinimumSamplingInterval() throws UaException {
            Object value = getValue(minimumSamplingIntervalValue);

            if (value instanceof Double) {
                return (Double) value;
            } else {
                return null;
            }
        }

        @Nullable
        NodeId getDataType() throws UaException {
            Object value = getValue(dataType);

            if (value instanceof NodeId) {
                return (NodeId) value;
            } else {
                return null;
            }
        }

        private Object getValue(DataValue dataValue) throws UaException {
            StatusCode statusCode = dataValue.getStatusCode();

            if (statusCode == null) {
                throw new UaException(StatusCode.BAD);
            }

            if (statusCode.isBad()) {
                throw new UaException(statusCode);
            }

            return dataValue.getValue().getValue();
        }
    }

}





<|MERGE_RESOLUTION|>--- conflicted
+++ resolved
@@ -175,10 +175,7 @@
             if (cs == State.Closing) {
                 subscriptions.remove(s.getId());
                 server.getSubscriptions().remove(s.getId());
-<<<<<<< HEAD
-                server.getInternalEventBus().post(new SubscriptionDeletedEvent(subscription));
-=======
-                server.getEventBus().post(new SubscriptionDeletedEvent(s));
+                server.getInternalEventBus().post(new SubscriptionDeletedEvent(s));
 
                 /*
                  * Notify AddressSpaces the items for this subscription are deleted.
@@ -191,7 +188,6 @@
                 );
 
                 s.getMonitoredItems().clear();
->>>>>>> d0e6f8ae
             }
         });
 
@@ -1265,10 +1261,7 @@
             if (cs == State.Closing) {
                 subscriptions.remove(s.getId());
                 server.getSubscriptions().remove(s.getId());
-<<<<<<< HEAD
                 server.getInternalEventBus().post(new SubscriptionDeletedEvent(s));
-=======
-                server.getEventBus().post(new SubscriptionDeletedEvent(s));
 
                 /*
                  * Notify AddressSpaces the items for this subscription are deleted.
@@ -1281,7 +1274,6 @@
                 );
 
                 s.getMonitoredItems().clear();
->>>>>>> d0e6f8ae
             }
         });
     }
