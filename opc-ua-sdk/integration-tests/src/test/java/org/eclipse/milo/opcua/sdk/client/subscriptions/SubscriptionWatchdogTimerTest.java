/*
<<<<<<< HEAD
 * Copyright (c) 2023 the Eclipse Milo Authors
=======
 * Copyright (c) 2024 the Eclipse Milo Authors
>>>>>>> b49e42b6
 *
 * This program and the accompanying materials are made
 * available under the terms of the Eclipse Public License 2.0
 * which is available at https://www.eclipse.org/legal/epl-2.0/
 *
 * SPDX-License-Identifier: EPL-2.0
 */

package org.eclipse.milo.opcua.sdk.client.subscriptions;

import java.util.List;
import java.util.concurrent.CountDownLatch;
import java.util.concurrent.TimeUnit;
import java.util.concurrent.atomic.AtomicLong;

import org.eclipse.milo.opcua.sdk.test.AbstractClientServerTest;
import org.eclipse.milo.opcua.stack.core.NodeIds;
import org.eclipse.milo.opcua.stack.core.UaException;
import org.eclipse.milo.opcua.stack.core.types.builtin.DataValue;
import org.eclipse.milo.opcua.stack.core.types.builtin.unsigned.UInteger;
import org.junit.jupiter.api.Test;

import static org.junit.jupiter.api.Assertions.assertTrue;

public class SubscriptionWatchdogTimerTest extends AbstractClientServerTest {

    @Test
    void subscriptionWatchdogTimerCallback() throws UaException, InterruptedException {
        var subscription = new OpcUaSubscription(client);
        subscription.setTargetKeepAliveInterval(2000.0);
        subscription.setWatchdogMultiplier(1.5);
        subscription.create();

        var monitoredItem = OpcUaMonitoredItem.newDataItem(NodeIds.Server_ServerStatus_State);
        subscription.addMonitoredItem(monitoredItem);
        subscription.synchronizeMonitoredItems();

        var latch = new CountDownLatch(2);
        var start = new AtomicLong(0);

        subscription.setSubscriptionListener(new OpcUaSubscription.SubscriptionListener() {
            @Override
            public void onDataReceived(
                OpcUaSubscription subscription,
                List<OpcUaMonitoredItem> items, List<DataValue> values
            ) {

                System.out.println("onDataReceived() id=" +
                    subscription.getSubscriptionId().orElseThrow());

                // kill the subscription after the first notification is received
                UInteger subscriptionId = subscription.getSubscriptionId().orElseThrow();
                server.getSubscriptions().get(subscriptionId).deleteSubscription();

                latch.countDown();

                start.set(System.currentTimeMillis());
            }

            @Override
            public void onWatchdogTimerElapsed(OpcUaSubscription subscription) {
                var elapsed = System.currentTimeMillis() - start.get();

                System.out.printf(
                    "onWatchdogTimerElapsed() id=%s, elapsed=%sms%n",
                    subscription.getSubscriptionId().orElseThrow(), elapsed
                );

                latch.countDown();
            }
        });

        assertTrue(latch.await(10, TimeUnit.SECONDS));

<<<<<<< HEAD
        System.out.println("waiting for watchdog timer to elapse...");
        assertTrue(latch.await(25, TimeUnit.SECONDS));
=======
        subscription.delete();
>>>>>>> b49e42b6
    }

}<|MERGE_RESOLUTION|>--- conflicted
+++ resolved
@@ -1,9 +1,5 @@
 /*
-<<<<<<< HEAD
- * Copyright (c) 2023 the Eclipse Milo Authors
-=======
  * Copyright (c) 2024 the Eclipse Milo Authors
->>>>>>> b49e42b6
  *
  * This program and the accompanying materials are made
  * available under the terms of the Eclipse Public License 2.0
@@ -78,12 +74,7 @@
 
         assertTrue(latch.await(10, TimeUnit.SECONDS));
 
-<<<<<<< HEAD
-        System.out.println("waiting for watchdog timer to elapse...");
-        assertTrue(latch.await(25, TimeUnit.SECONDS));
-=======
         subscription.delete();
->>>>>>> b49e42b6
     }
 
 }