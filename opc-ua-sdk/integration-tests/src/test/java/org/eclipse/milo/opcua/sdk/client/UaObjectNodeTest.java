/*
 * Copyright (c) 2024 the Eclipse Milo Authors
 *
 * This program and the accompanying materials are made
 * available under the terms of the Eclipse Public License 2.0
 * which is available at https://www.eclipse.org/legal/epl-2.0/
 *
 * SPDX-License-Identifier: EPL-2.0
 */

package org.eclipse.milo.opcua.sdk.client;

import static org.junit.jupiter.api.Assertions.assertEquals;
import static org.junit.jupiter.api.Assertions.assertNotNull;

import org.eclipse.milo.opcua.sdk.client.nodes.UaObjectNode;
import org.eclipse.milo.opcua.sdk.client.nodes.UaObjectTypeNode;
import org.eclipse.milo.opcua.sdk.test.AbstractClientServerTest;
import org.eclipse.milo.opcua.stack.core.NodeIds;
import org.eclipse.milo.opcua.stack.core.UaException;
import org.junit.jupiter.api.Test;

public class UaObjectNodeTest extends AbstractClientServerTest {

  @Test
  public void getObjectComponent() throws UaException {
    UaObjectNode objectNode = client.getAddressSpace().getObjectNode(NodeIds.Server);

    assertNotNull(objectNode.getObjectComponent("ServerCapabilities"));
  }

  @Test
  public void getVariableComponent() throws UaException {
    UaObjectNode objectNode = client.getAddressSpace().getObjectNode(NodeIds.Server);

    assertNotNull(objectNode.getVariableComponent("ServerStatus"));
  }

  @Test
  public void getTypeDefinition() throws UaException {
    UaObjectNode objectNode = client.getAddressSpace().getObjectNode(NodeIds.Server);

<<<<<<< HEAD
        assertEquals(objectTypeNode.getNodeId(), Identifiers.ServerType);
    }
=======
    UaObjectTypeNode objectTypeNode = objectNode.getTypeDefinition();
>>>>>>> 368a5d37

    assertEquals(NodeIds.ServerType, objectTypeNode.getNodeId());
  }
}<|MERGE_RESOLUTION|>--- conflicted
+++ resolved
@@ -40,12 +40,7 @@
   public void getTypeDefinition() throws UaException {
     UaObjectNode objectNode = client.getAddressSpace().getObjectNode(NodeIds.Server);
 
-<<<<<<< HEAD
-        assertEquals(objectTypeNode.getNodeId(), Identifiers.ServerType);
-    }
-=======
     UaObjectTypeNode objectTypeNode = objectNode.getTypeDefinition();
->>>>>>> 368a5d37
 
     assertEquals(NodeIds.ServerType, objectTypeNode.getNodeId());
   }
