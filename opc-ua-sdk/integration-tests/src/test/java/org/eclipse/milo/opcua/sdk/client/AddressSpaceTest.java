/*
 * Copyright (c) 2024 the Eclipse Milo Authors
 *
 * This program and the accompanying materials are made
 * available under the terms of the Eclipse Public License 2.0
 * which is available at https://www.eclipse.org/legal/epl-2.0/
 *
 * SPDX-License-Identifier: EPL-2.0
 */

package org.eclipse.milo.opcua.sdk.client;

import static org.junit.jupiter.api.Assertions.assertEquals;
import static org.junit.jupiter.api.Assertions.assertFalse;
import static org.junit.jupiter.api.Assertions.assertNotNull;
import static org.junit.jupiter.api.Assertions.assertSame;
import static org.junit.jupiter.api.Assertions.assertThrows;
import static org.junit.jupiter.api.Assertions.assertTrue;

import java.util.EnumSet;
import java.util.List;
import org.eclipse.milo.opcua.sdk.client.AddressSpace.BrowseOptions;
import org.eclipse.milo.opcua.sdk.client.model.objects.ServerTypeNode;
import org.eclipse.milo.opcua.sdk.client.model.variables.ServerStatusTypeNode;
import org.eclipse.milo.opcua.sdk.client.nodes.UaNode;
import org.eclipse.milo.opcua.sdk.client.nodes.UaVariableNode;
import org.eclipse.milo.opcua.sdk.test.AbstractClientServerTest;
import org.eclipse.milo.opcua.stack.core.NodeIds;
import org.eclipse.milo.opcua.stack.core.ReferenceTypes;
import org.eclipse.milo.opcua.stack.core.StatusCodes;
import org.eclipse.milo.opcua.stack.core.UaException;
import org.eclipse.milo.opcua.stack.core.types.builtin.NodeId;
import org.eclipse.milo.opcua.stack.core.types.enumerated.BrowseDirection;
import org.eclipse.milo.opcua.stack.core.types.enumerated.NodeClass;
import org.junit.jupiter.api.Test;

public class AddressSpaceTest extends AbstractClientServerTest {

  @Test
  public void browse() throws UaException {
    AddressSpace addressSpace = client.getAddressSpace();

    UaNode serverNode = addressSpace.getNode(NodeIds.Server);
    List<? extends UaNode> nodes = addressSpace.browseNodes(serverNode);

    nodes.forEach(
        n -> {
          System.out.println(
              String.format(
                  "%s (%s) [%s]",
                  n.getBrowseName().toParseableString(),
                  n.getNodeId().toParseableString(),
                  n.getNodeClass()));

          if (n instanceof UaVariableNode) {
            System.out.println(
                "\u2514\u2500 value = " + ((UaVariableNode) n).getValue().getValue());
          }
        });
  }

  @Test
  public void browseWithBrowseDirection() throws UaException {
    AddressSpace addressSpace = client.getAddressSpace();

    {
      UaNode serverNode = addressSpace.getNode(NodeIds.Server);
      BrowseOptions browseOptions =
          addressSpace.getBrowseOptions().copy(b -> b.setBrowseDirection(BrowseDirection.Inverse));

      List<? extends UaNode> nodes = addressSpace.browseNodes(serverNode, browseOptions);

<<<<<<< HEAD
            assertEquals(nodes.size(), 1);
            assertTrue(nodes.stream().anyMatch(n -> n.getNodeId().equals(Identifiers.ObjectsFolder)));
        }
=======
      assertEquals(1, nodes.size());
      assertTrue(nodes.stream().anyMatch(n -> n.getNodeId().equals(NodeIds.ObjectsFolder)));
    }
>>>>>>> 368a5d37

    {
      UaNode objectsFolderNode = addressSpace.getNode(NodeIds.ObjectsFolder);
      BrowseOptions browseOptions =
          addressSpace.getBrowseOptions().copy(b -> b.setBrowseDirection(BrowseDirection.Both));

      List<? extends UaNode> nodes = addressSpace.browseNodes(objectsFolderNode, browseOptions);

<<<<<<< HEAD
            assertEquals(nodes.size(), 7);
            assertTrue(nodes.stream().anyMatch(n -> n.getNodeId().equals(Identifiers.RootFolder)));
            assertTrue(nodes.stream().anyMatch(n -> n.getNodeId().equals(Identifiers.Server)));
        }
=======
      assertTrue(nodes.stream().anyMatch(n -> n.getNodeId().equals(NodeIds.RootFolder)));
      assertTrue(nodes.stream().anyMatch(n -> n.getNodeId().equals(NodeIds.Server)));
      assertTrue(nodes.stream().anyMatch(n -> n.getNodeId().equals(NodeIds.Aliases)));
>>>>>>> 368a5d37
    }
  }

  @Test
  public void browseWithReferenceType() throws UaException {
    AddressSpace addressSpace = client.getAddressSpace();

    UaNode serverNode = addressSpace.getNode(NodeIds.Server);

    BrowseOptions browseOptions =
        addressSpace.getBrowseOptions().copy(b -> b.setReferenceType(ReferenceTypes.HasProperty));

    List<? extends UaNode> nodes = addressSpace.browseNodes(serverNode, browseOptions);

<<<<<<< HEAD
        assertEquals(nodes.size(), 5);
        assertTrue(nodes.stream().anyMatch(n -> n.getNodeId().equals(Identifiers.Server_ServerArray)));
        assertTrue(nodes.stream().anyMatch(n -> n.getNodeId().equals(Identifiers.Server_NamespaceArray)));
        assertTrue(nodes.stream().anyMatch(n -> n.getNodeId().equals(Identifiers.Server_ServiceLevel)));
        assertTrue(nodes.stream().anyMatch(n -> n.getNodeId().equals(Identifiers.Server_Auditing)));
        assertTrue(nodes.stream().anyMatch(n -> n.getNodeId().equals(Identifiers.Server_EstimatedReturnTime)));
    }
=======
    assertEquals(7, nodes.size());
    assertTrue(nodes.stream().anyMatch(n -> n.getNodeId().equals(NodeIds.Server_ServerArray)));
    assertTrue(nodes.stream().anyMatch(n -> n.getNodeId().equals(NodeIds.Server_NamespaceArray)));
    assertTrue(nodes.stream().anyMatch(n -> n.getNodeId().equals(NodeIds.Server_ServiceLevel)));
    assertTrue(nodes.stream().anyMatch(n -> n.getNodeId().equals(NodeIds.Server_Auditing)));
    assertTrue(
        nodes.stream().anyMatch(n -> n.getNodeId().equals(NodeIds.Server_EstimatedReturnTime)));
    assertTrue(nodes.stream().anyMatch(n -> n.getNodeId().equals(NodeIds.Server_UrisVersion)));
    assertTrue(nodes.stream().anyMatch(n -> n.getNodeId().equals(NodeIds.Server_LocalTime)));
  }
>>>>>>> 368a5d37

  @Test
  public void browseWithNodeClassMask() throws UaException {
    AddressSpace addressSpace = client.getAddressSpace();
    UaNode serverNode = addressSpace.getNode(NodeIds.Server);

    {
      BrowseOptions browseOptions =
          addressSpace
              .getBrowseOptions()
              .copy(b -> b.setNodeClassMask(EnumSet.of(NodeClass.Method)));

      List<? extends UaNode> nodes = addressSpace.browseNodes(serverNode, browseOptions);

      assertFalse(nodes.isEmpty());
      assertTrue(nodes.stream().allMatch(n -> n.getNodeClass() == NodeClass.Method));
    }

    {
      BrowseOptions browseOptions =
          addressSpace
              .getBrowseOptions()
              .copy(b -> b.setNodeClassMask(EnumSet.of(NodeClass.Object)));

      List<? extends UaNode> nodes = addressSpace.browseNodes(serverNode, browseOptions);

      assertFalse(nodes.isEmpty());
      assertTrue(nodes.stream().allMatch(n -> n.getNodeClass() == NodeClass.Object));
    }

    {
      BrowseOptions browseOptions =
          addressSpace
              .getBrowseOptions()
              .copy(b -> b.setNodeClassMask(EnumSet.of(NodeClass.Variable)));

      List<? extends UaNode> nodes = addressSpace.browseNodes(serverNode, browseOptions);

      assertFalse(nodes.isEmpty());
      assertTrue(nodes.stream().allMatch(n -> n.getNodeClass() == NodeClass.Variable));
    }
  }

  @Test
  public void modifyBrowseOptions() throws UaException {
    AddressSpace addressSpace = client.getAddressSpace();
    UaNode serverNode = addressSpace.getNode(NodeIds.Server);

    {
      addressSpace.modifyBrowseOptions(b -> b.setNodeClassMask(EnumSet.of(NodeClass.Method)));

      List<? extends UaNode> nodes = addressSpace.browseNodes(serverNode);

      assertFalse(nodes.isEmpty());
      assertTrue(nodes.stream().allMatch(n -> n.getNodeClass() == NodeClass.Method));
    }

    {
      addressSpace.modifyBrowseOptions(b -> b.setNodeClassMask(EnumSet.of(NodeClass.Object)));

      List<? extends UaNode> nodes = addressSpace.browseNodes(serverNode);

      assertFalse(nodes.isEmpty());
      assertTrue(nodes.stream().allMatch(n -> n.getNodeClass() == NodeClass.Object));
    }

    {
      addressSpace.modifyBrowseOptions(b -> b.setNodeClassMask(EnumSet.of(NodeClass.Variable)));

      List<? extends UaNode> nodes = addressSpace.browseNodes(serverNode);

      assertFalse(nodes.isEmpty());
      assertTrue(nodes.stream().allMatch(n -> n.getNodeClass() == NodeClass.Variable));
    }
  }

  @Test
  public void getNode() throws UaException {
    AddressSpace addressSpace = client.getAddressSpace();

    UaNode serverNode = addressSpace.getNode(NodeIds.Server);
    assertNotNull(serverNode);
    assertTrue(serverNode instanceof ServerTypeNode);

    UaNode serverStatusNode = addressSpace.getNode(NodeIds.Server_ServerStatus);
    assertNotNull(serverStatusNode);
    assertTrue(serverStatusNode instanceof ServerStatusTypeNode);
  }

  @Test
  public void getObjectNode() throws UaException {
    AddressSpace addressSpace = client.getAddressSpace();
    ServerTypeNode serverNode = (ServerTypeNode) addressSpace.getObjectNode(NodeIds.Server);

<<<<<<< HEAD
        assertNotNull(serverNode);
        assertEquals(serverNode.getNodeId(), Identifiers.Server);
=======
    assertNotNull(serverNode);
    assertEquals(NodeIds.Server, serverNode.getNodeId());
>>>>>>> 368a5d37

    // should be cached now, check instance equality
    assertSame(serverNode, addressSpace.getObjectNode(NodeIds.Server));
  }

  @Test
  public void getObjectNodeWithNonObject() {
    AddressSpace addressSpace = client.getAddressSpace();

    assertThrows(UaException.class, () -> addressSpace.getObjectNode(NodeIds.Server_ServerStatus));
  }

  @Test
  public void getVariableNode() throws UaException {
    AddressSpace addressSpace = client.getAddressSpace();
    ServerStatusTypeNode serverNode =
        (ServerStatusTypeNode) addressSpace.getVariableNode(NodeIds.Server_ServerStatus);

<<<<<<< HEAD
        assertNotNull(serverNode);
        assertEquals(serverNode.getNodeId(), Identifiers.Server_ServerStatus);
=======
    assertNotNull(serverNode);
    assertEquals(NodeIds.Server_ServerStatus, serverNode.getNodeId());
>>>>>>> 368a5d37

    // should be cached now, check instance equality
    assertSame(serverNode, addressSpace.getVariableNode(NodeIds.Server_ServerStatus));
  }

  @Test
  public void getVariableNodeWithNonVariable() {
    AddressSpace addressSpace = client.getAddressSpace();

    assertThrows(UaException.class, () -> addressSpace.getVariableNode(NodeIds.Server));
  }

  @Test
  public void getNodeThatDoesNotExist() {
    UaException exception =
        assertThrows(
            UaException.class,
<<<<<<< HEAD
            () -> client.getAddressSpace().getNode(NodeId.parse("ns=2;s=DoesNotExist"))
        );

        assertEquals(exception.getStatusCode().getValue(), StatusCodes.Bad_NodeIdUnknown);
    }

=======
            () -> client.getAddressSpace().getNode(NodeId.parse("ns=2;s=DoesNotExist")));

    assertEquals(StatusCodes.Bad_NodeIdUnknown, exception.getStatusCode().getValue());
  }

  @Test
  public void getObjectsFolderNode() throws UaException {
    AddressSpace addressSpace = client.getAddressSpace();
    UaNode objectsFolderNode = addressSpace.getObjectsFolderNode();

    assertNotNull(objectsFolderNode);
    assertEquals(NodeIds.ObjectsFolder, objectsFolderNode.getNodeId());
  }

  @Test
  public void getRootFolderNode() throws UaException {
    AddressSpace addressSpace = client.getAddressSpace();
    UaNode rootFolderNode = addressSpace.getRootFolderNode();

    assertNotNull(rootFolderNode);
    assertEquals(NodeIds.RootFolder, rootFolderNode.getNodeId());
  }

  @Test
  public void getTypesFolderNode() throws UaException {
    AddressSpace addressSpace = client.getAddressSpace();
    UaNode typesFolderNode = addressSpace.getTypesFolderNode();

    assertNotNull(typesFolderNode);
    assertEquals(NodeIds.TypesFolder, typesFolderNode.getNodeId());
  }

  @Test
  public void getServerNode() throws UaException {
    AddressSpace addressSpace = client.getAddressSpace();
    ServerTypeNode serverNode = addressSpace.getServerNode();

    assertNotNull(serverNode);
    assertEquals(NodeIds.Server, serverNode.getNodeId());
  }
>>>>>>> 368a5d37
}<|MERGE_RESOLUTION|>--- conflicted
+++ resolved
@@ -70,15 +70,9 @@
 
       List<? extends UaNode> nodes = addressSpace.browseNodes(serverNode, browseOptions);
 
-<<<<<<< HEAD
             assertEquals(nodes.size(), 1);
-            assertTrue(nodes.stream().anyMatch(n -> n.getNodeId().equals(Identifiers.ObjectsFolder)));
+            assertTrue(nodes.stream().anyMatch(n -> n.getNodeId().equals(NodeIds.ObjectsFolder)));
         }
-=======
-      assertEquals(1, nodes.size());
-      assertTrue(nodes.stream().anyMatch(n -> n.getNodeId().equals(NodeIds.ObjectsFolder)));
-    }
->>>>>>> 368a5d37
 
     {
       UaNode objectsFolderNode = addressSpace.getNode(NodeIds.ObjectsFolder);
@@ -87,16 +81,10 @@
 
       List<? extends UaNode> nodes = addressSpace.browseNodes(objectsFolderNode, browseOptions);
 
-<<<<<<< HEAD
-            assertEquals(nodes.size(), 7);
-            assertTrue(nodes.stream().anyMatch(n -> n.getNodeId().equals(Identifiers.RootFolder)));
-            assertTrue(nodes.stream().anyMatch(n -> n.getNodeId().equals(Identifiers.Server)));
-        }
-=======
+      assertEquals(nodes.size(), 7);
       assertTrue(nodes.stream().anyMatch(n -> n.getNodeId().equals(NodeIds.RootFolder)));
       assertTrue(nodes.stream().anyMatch(n -> n.getNodeId().equals(NodeIds.Server)));
       assertTrue(nodes.stream().anyMatch(n -> n.getNodeId().equals(NodeIds.Aliases)));
->>>>>>> 368a5d37
     }
   }
 
@@ -111,26 +99,15 @@
 
     List<? extends UaNode> nodes = addressSpace.browseNodes(serverNode, browseOptions);
 
-<<<<<<< HEAD
-        assertEquals(nodes.size(), 5);
-        assertTrue(nodes.stream().anyMatch(n -> n.getNodeId().equals(Identifiers.Server_ServerArray)));
-        assertTrue(nodes.stream().anyMatch(n -> n.getNodeId().equals(Identifiers.Server_NamespaceArray)));
-        assertTrue(nodes.stream().anyMatch(n -> n.getNodeId().equals(Identifiers.Server_ServiceLevel)));
-        assertTrue(nodes.stream().anyMatch(n -> n.getNodeId().equals(Identifiers.Server_Auditing)));
-        assertTrue(nodes.stream().anyMatch(n -> n.getNodeId().equals(Identifiers.Server_EstimatedReturnTime)));
-    }
-=======
-    assertEquals(7, nodes.size());
+    assertEquals(nodes.size(), 7);
     assertTrue(nodes.stream().anyMatch(n -> n.getNodeId().equals(NodeIds.Server_ServerArray)));
     assertTrue(nodes.stream().anyMatch(n -> n.getNodeId().equals(NodeIds.Server_NamespaceArray)));
     assertTrue(nodes.stream().anyMatch(n -> n.getNodeId().equals(NodeIds.Server_ServiceLevel)));
     assertTrue(nodes.stream().anyMatch(n -> n.getNodeId().equals(NodeIds.Server_Auditing)));
-    assertTrue(
-        nodes.stream().anyMatch(n -> n.getNodeId().equals(NodeIds.Server_EstimatedReturnTime)));
+    assertTrue(nodes.stream().anyMatch(n -> n.getNodeId().equals(NodeIds.Server_EstimatedReturnTime)));
     assertTrue(nodes.stream().anyMatch(n -> n.getNodeId().equals(NodeIds.Server_UrisVersion)));
     assertTrue(nodes.stream().anyMatch(n -> n.getNodeId().equals(NodeIds.Server_LocalTime)));
   }
->>>>>>> 368a5d37
 
   @Test
   public void browseWithNodeClassMask() throws UaException {
@@ -225,13 +202,8 @@
     AddressSpace addressSpace = client.getAddressSpace();
     ServerTypeNode serverNode = (ServerTypeNode) addressSpace.getObjectNode(NodeIds.Server);
 
-<<<<<<< HEAD
         assertNotNull(serverNode);
         assertEquals(serverNode.getNodeId(), Identifiers.Server);
-=======
-    assertNotNull(serverNode);
-    assertEquals(NodeIds.Server, serverNode.getNodeId());
->>>>>>> 368a5d37
 
     // should be cached now, check instance equality
     assertSame(serverNode, addressSpace.getObjectNode(NodeIds.Server));
@@ -250,13 +222,8 @@
     ServerStatusTypeNode serverNode =
         (ServerStatusTypeNode) addressSpace.getVariableNode(NodeIds.Server_ServerStatus);
 
-<<<<<<< HEAD
         assertNotNull(serverNode);
         assertEquals(serverNode.getNodeId(), Identifiers.Server_ServerStatus);
-=======
-    assertNotNull(serverNode);
-    assertEquals(NodeIds.Server_ServerStatus, serverNode.getNodeId());
->>>>>>> 368a5d37
 
     // should be cached now, check instance equality
     assertSame(serverNode, addressSpace.getVariableNode(NodeIds.Server_ServerStatus));
@@ -274,18 +241,10 @@
     UaException exception =
         assertThrows(
             UaException.class,
-<<<<<<< HEAD
-            () -> client.getAddressSpace().getNode(NodeId.parse("ns=2;s=DoesNotExist"))
-        );
+            () -> client.getAddressSpace().getNode(NodeId.parse("ns=2;s=DoesNotExist")));
 
         assertEquals(exception.getStatusCode().getValue(), StatusCodes.Bad_NodeIdUnknown);
     }
-
-=======
-            () -> client.getAddressSpace().getNode(NodeId.parse("ns=2;s=DoesNotExist")));
-
-    assertEquals(StatusCodes.Bad_NodeIdUnknown, exception.getStatusCode().getValue());
-  }
 
   @Test
   public void getObjectsFolderNode() throws UaException {
@@ -322,5 +281,4 @@
     assertNotNull(serverNode);
     assertEquals(NodeIds.Server, serverNode.getNodeId());
   }
->>>>>>> 368a5d37
 }