--- conflicted
+++ resolved
@@ -9,18 +9,10 @@
   ~ SPDX-License-Identifier: EPL-2.0
   -->
 
-<<<<<<< HEAD
-    <parent>
-        <groupId>org.eclipse.milo</groupId>
-        <artifactId>opc-ua-sdk</artifactId>
-        <version>0.6.13-SNAPSHOT</version>
-    </parent>
-=======
 <project xmlns="http://maven.apache.org/POM/4.0.0"
   xmlns:xsi="http://www.w3.org/2001/XMLSchema-instance"
   xsi:schemaLocation="http://maven.apache.org/POM/4.0.0 http://maven.apache.org/xsd/maven-4.0.0.xsd">
   <modelVersion>4.0.0</modelVersion>
->>>>>>> 368a5d37
 
   <parent>
     <groupId>org.eclipse.milo</groupId>
@@ -34,19 +26,6 @@
     <javaModuleName>org.eclipse.milo.opcua.sdk.tests.integration</javaModuleName>
   </properties>
 
-<<<<<<< HEAD
-        <dependency>
-            <groupId>org.junit.jupiter</groupId>
-            <artifactId>junit-jupiter-api</artifactId>
-            <scope>test</scope>
-        </dependency>
-        <dependency>
-            <groupId>org.junit.jupiter</groupId>
-            <artifactId>junit-jupiter-engine</artifactId>
-            <scope>test</scope>
-        </dependency>
-    </dependencies>
-=======
   <dependencies>
     <dependency>
       <groupId>org.eclipse.milo</groupId>
@@ -97,7 +76,6 @@
       <scope>test</scope>
     </dependency>
   </dependencies>
->>>>>>> 368a5d37
 
   <build>
     <plugins>
