<?xml version="1.0" encoding="UTF-8"?>
<<<<<<< HEAD
<project xmlns="http://maven.apache.org/POM/4.0.0" xmlns:xsi="http://www.w3.org/2001/XMLSchema-instance" xsi:schemaLocation="http://maven.apache.org/POM/4.0.0 http://maven.apache.org/xsd/maven-4.0.0.xsd">
    <modelVersion>4.0.0</modelVersion>

    <parent>
        <groupId>org.eclipse.milo</groupId>
        <artifactId>opc-ua-sdk</artifactId>
        <version>0.6.13-SNAPSHOT</version>
    </parent>

    <artifactId>sdk-core</artifactId>

    <properties>
        <javaModuleName>org.eclipse.milo.opcua.sdk.core</javaModuleName>
    </properties>

    <dependencies>
        <dependency>
            <groupId>org.eclipse.milo</groupId>
            <artifactId>stack-core</artifactId>
            <version>${project.version}</version>
        </dependency>
        <dependency>
            <groupId>org.jetbrains</groupId>
            <artifactId>annotations</artifactId>
            <version>${annotations.version}</version>
            <scope>provided</scope>
        </dependency>

        <dependency>
            <groupId>org.slf4j</groupId>
            <artifactId>slf4j-simple</artifactId>
            <version>${slf4j.version}</version>
            <scope>test</scope>
        </dependency>

        <dependency>
            <groupId>org.junit.jupiter</groupId>
            <artifactId>junit-jupiter-api</artifactId>
            <version>5.6.2</version>
            <scope>test</scope>
        </dependency>
        <dependency>
            <groupId>org.junit.jupiter</groupId>
            <artifactId>junit-jupiter-engine</artifactId>
            <version>5.6.2</version>
            <scope>test</scope>
        </dependency>
    </dependencies>
=======
<!--
  ~ Copyright (c) 2024 the Eclipse Milo Authors
  ~
  ~ This program and the accompanying materials are made
  ~ available under the terms of the Eclipse Public License 2.0
  ~ which is available at https://www.eclipse.org/legal/epl-2.0/
  ~
  ~ SPDX-License-Identifier: EPL-2.0
  -->

<project xmlns="http://maven.apache.org/POM/4.0.0"
  xmlns:xsi="http://www.w3.org/2001/XMLSchema-instance"
  xsi:schemaLocation="http://maven.apache.org/POM/4.0.0 http://maven.apache.org/xsd/maven-4.0.0.xsd">
  <modelVersion>4.0.0</modelVersion>

  <parent>
    <groupId>org.eclipse.milo</groupId>
    <artifactId>milo-opc-ua-sdk</artifactId>
    <version>1.0.0-SNAPSHOT</version>
  </parent>

  <artifactId>milo-sdk-core</artifactId>

  <properties>
    <javaModuleName>org.eclipse.milo.opcua.sdk.core</javaModuleName>
  </properties>

  <dependencies>
    <dependency>
      <groupId>org.eclipse.milo</groupId>
      <artifactId>milo-stack-core</artifactId>
      <version>${project.version}</version>
    </dependency>

    <dependency>
      <groupId>org.slf4j</groupId>
      <artifactId>slf4j-simple</artifactId>
      <version>${slf4j.version}</version>
      <scope>test</scope>
    </dependency>
    <dependency>
      <groupId>org.junit.jupiter</groupId>
      <artifactId>junit-jupiter-api</artifactId>
      <version>${junit.version}</version>
      <scope>test</scope>
    </dependency>
    <dependency>
      <groupId>org.junit.jupiter</groupId>
      <artifactId>junit-jupiter-engine</artifactId>
      <version>${junit.version}</version>
      <scope>test</scope>
    </dependency>
  </dependencies>

  <build>
    <plugins>
      <plugin>
        <groupId>org.apache.maven.plugins</groupId>
        <artifactId>maven-shade-plugin</artifactId>
      </plugin>
    </plugins>
  </build>
>>>>>>> 368a5d37

</project><|MERGE_RESOLUTION|>--- conflicted
+++ resolved
@@ -1,54 +1,4 @@
 <?xml version="1.0" encoding="UTF-8"?>
-<<<<<<< HEAD
-<project xmlns="http://maven.apache.org/POM/4.0.0" xmlns:xsi="http://www.w3.org/2001/XMLSchema-instance" xsi:schemaLocation="http://maven.apache.org/POM/4.0.0 http://maven.apache.org/xsd/maven-4.0.0.xsd">
-    <modelVersion>4.0.0</modelVersion>
-
-    <parent>
-        <groupId>org.eclipse.milo</groupId>
-        <artifactId>opc-ua-sdk</artifactId>
-        <version>0.6.13-SNAPSHOT</version>
-    </parent>
-
-    <artifactId>sdk-core</artifactId>
-
-    <properties>
-        <javaModuleName>org.eclipse.milo.opcua.sdk.core</javaModuleName>
-    </properties>
-
-    <dependencies>
-        <dependency>
-            <groupId>org.eclipse.milo</groupId>
-            <artifactId>stack-core</artifactId>
-            <version>${project.version}</version>
-        </dependency>
-        <dependency>
-            <groupId>org.jetbrains</groupId>
-            <artifactId>annotations</artifactId>
-            <version>${annotations.version}</version>
-            <scope>provided</scope>
-        </dependency>
-
-        <dependency>
-            <groupId>org.slf4j</groupId>
-            <artifactId>slf4j-simple</artifactId>
-            <version>${slf4j.version}</version>
-            <scope>test</scope>
-        </dependency>
-
-        <dependency>
-            <groupId>org.junit.jupiter</groupId>
-            <artifactId>junit-jupiter-api</artifactId>
-            <version>5.6.2</version>
-            <scope>test</scope>
-        </dependency>
-        <dependency>
-            <groupId>org.junit.jupiter</groupId>
-            <artifactId>junit-jupiter-engine</artifactId>
-            <version>5.6.2</version>
-            <scope>test</scope>
-        </dependency>
-    </dependencies>
-=======
 <!--
   ~ Copyright (c) 2024 the Eclipse Milo Authors
   ~
@@ -111,6 +61,5 @@
       </plugin>
     </plugins>
   </build>
->>>>>>> 368a5d37
 
 </project>