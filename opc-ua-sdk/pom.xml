--- conflicted
+++ resolved
@@ -9,18 +9,10 @@
   ~ SPDX-License-Identifier: EPL-2.0
   -->
 
-<<<<<<< HEAD
-    <parent>
-        <groupId>org.eclipse.milo</groupId>
-        <artifactId>milo</artifactId>
-        <version>0.6.13-SNAPSHOT</version>
-    </parent>
-=======
 <project xmlns="http://maven.apache.org/POM/4.0.0"
   xmlns:xsi="http://www.w3.org/2001/XMLSchema-instance"
   xsi:schemaLocation="http://maven.apache.org/POM/4.0.0 http://maven.apache.org/xsd/maven-4.0.0.xsd">
   <modelVersion>4.0.0</modelVersion>
->>>>>>> 368a5d37
 
   <parent>
     <groupId>org.eclipse.milo</groupId>
@@ -28,16 +20,8 @@
     <version>1.0.0-SNAPSHOT</version>
   </parent>
 
-<<<<<<< HEAD
-    <properties>
-        <annotations.version>22.0.0</annotations.version>
-        <slf4j.version>1.7.32</slf4j.version>
-        <mockito.version>2.25.1</mockito.version>
-    </properties>
-=======
   <artifactId>milo-opc-ua-sdk</artifactId>
   <packaging>pom</packaging>
->>>>>>> 368a5d37
 
   <modules>
     <module>codec-json</module>
