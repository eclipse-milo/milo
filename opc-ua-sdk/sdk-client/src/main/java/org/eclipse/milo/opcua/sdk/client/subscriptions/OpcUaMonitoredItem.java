/*
 * Copyright (c) 2019 the Eclipse Milo Authors
 *
 * This program and the accompanying materials are made
 * available under the terms of the Eclipse Public License 2.0
 * which is available at https://www.eclipse.org/legal/epl-2.0/
 *
 * SPDX-License-Identifier: EPL-2.0
 */

package org.eclipse.milo.opcua.sdk.client.subscriptions;

import java.util.function.BiConsumer;
import java.util.function.Consumer;

import org.eclipse.milo.opcua.sdk.client.OpcUaClient;
import org.eclipse.milo.opcua.sdk.client.api.subscriptions.UaMonitoredItem;
import org.eclipse.milo.opcua.stack.core.types.builtin.DataValue;
import org.eclipse.milo.opcua.stack.core.types.builtin.ExtensionObject;
import org.eclipse.milo.opcua.stack.core.types.builtin.StatusCode;
import org.eclipse.milo.opcua.stack.core.types.builtin.Variant;
import org.eclipse.milo.opcua.stack.core.types.builtin.unsigned.UInteger;
import org.eclipse.milo.opcua.stack.core.types.enumerated.MonitoringMode;
import org.eclipse.milo.opcua.stack.core.types.enumerated.TimestampsToReturn;
import org.eclipse.milo.opcua.stack.core.types.structured.ReadValueId;

import static org.eclipse.milo.opcua.stack.core.types.builtin.unsigned.Unsigned.uint;

public class OpcUaMonitoredItem implements UaMonitoredItem {

    private final OpcUaClient client;

    private volatile ValueConsumer valueConsumer;
    private volatile EventConsumer eventConsumer;

    private volatile double requestedSamplingInterval = 0.0;
    private volatile UInteger requestedQueueSize = uint(0);

    private volatile StatusCode statusCode;
    private volatile double revisedSamplingInterval = 0.0;
    private volatile UInteger revisedQueueSize = uint(0);
    private volatile ExtensionObject filterResult;
    private volatile MonitoringMode monitoringMode = MonitoringMode.Disabled;
    private volatile ExtensionObject monitoringFilter;
    private volatile boolean discardOldest;
<<<<<<< HEAD
=======
    private volatile TimestampsToReturn timestamps;
>>>>>>> f581575c

    private final UInteger clientHandle;
    private final ReadValueId readValueId;
    private final UInteger monitoredItemId;

    public OpcUaMonitoredItem(
        OpcUaClient client,
        ReadValueId readValueId,
        MonitoringMode monitoringMode,
        boolean discardOldest,
        ExtensionObject monitoringFilter,
        UInteger clientHandle,
        StatusCode statusCode,
        UInteger monitoredItemId,
        double revisedSamplingInterval,
        UInteger revisedQueueSize,
<<<<<<< HEAD
        ExtensionObject filterResult
=======
        ExtensionObject filterResult,
        MonitoringMode monitoringMode,
        ExtensionObject monitoringFilter,
        boolean discardOldest,
        TimestampsToReturn timestamps
>>>>>>> f581575c
    ) {

        this.client = client;
        this.clientHandle = clientHandle;
        this.readValueId = readValueId;
        this.monitoredItemId = monitoredItemId;
        this.statusCode = statusCode;
        this.revisedSamplingInterval = revisedSamplingInterval;
        this.revisedQueueSize = revisedQueueSize;
        this.filterResult = filterResult;
        this.monitoringMode = monitoringMode;
        this.monitoringFilter = monitoringFilter;
        this.discardOldest = discardOldest;
<<<<<<< HEAD
=======
        this.timestamps = timestamps;
>>>>>>> f581575c
    }

    @Override
    public UInteger getClientHandle() {
        return clientHandle;
    }

    @Override
    public ReadValueId getReadValueId() {
        return readValueId;
    }

    @Override
    public UInteger getMonitoredItemId() {
        return monitoredItemId;
    }

    @Override
    public StatusCode getStatusCode() {
        return statusCode;
    }

    @Override
    public double getRequestedSamplingInterval() {
        return requestedSamplingInterval;
    }

    @Override
    public double getRevisedSamplingInterval() {
        return revisedSamplingInterval;
    }

    @Override
    public UInteger getRequestedQueueSize() {
        return requestedQueueSize;
    }

    @Override
    public UInteger getRevisedQueueSize() {
        return revisedQueueSize;
    }

    @Override
    public ExtensionObject getFilterResult() {
        return filterResult;
    }

    @Override
    public MonitoringMode getMonitoringMode() {
        return monitoringMode;
    }

    @Override
    public ExtensionObject getMonitoringFilter() {
        return monitoringFilter;
    }

    @Override
    public boolean getDiscardOldest() {
        return discardOldest;
    }

    @Override
<<<<<<< HEAD
=======
    public TimestampsToReturn getTimestamps() {
        return timestamps;
    }

    @Override
>>>>>>> f581575c
    public void setValueConsumer(Consumer<DataValue> consumer) {
        this.valueConsumer = (context, item, value) -> consumer.accept(value);
    }

    @Override
    public void setValueConsumer(BiConsumer<UaMonitoredItem, DataValue> valueBiConsumer) {
        this.valueConsumer = (context, item, value) -> valueBiConsumer.accept(item, value);
    }

    @Override
    public void setValueConsumer(ValueConsumer valueConsumer) {
        this.valueConsumer = valueConsumer;
    }

    @Override
    public void setEventConsumer(Consumer<Variant[]> consumer) {
        this.eventConsumer = (dataTypeManager, item, values) -> consumer.accept(values);
    }

    @Override
    public void setEventConsumer(BiConsumer<UaMonitoredItem, Variant[]> eventBiConsumer) {
        this.eventConsumer = (dataTypeManager, item, values) -> eventBiConsumer.accept(item, values);
    }

    @Override
    public void setEventConsumer(EventConsumer eventConsumer) {
        this.eventConsumer = eventConsumer;
    }

    void setStatusCode(StatusCode statusCode) {
        this.statusCode = statusCode;
    }

    void setFilterResult(ExtensionObject filterResult) {
        this.filterResult = filterResult;
    }

    void setRequestedFilter(ExtensionObject filter) {
        this.monitoringFilter = filter;
    }

    void setRequestedSamplingInterval(double requestedSamplingInterval) {
        this.requestedSamplingInterval = requestedSamplingInterval;
    }

    void setRevisedSamplingInterval(double revisedSamplingInterval) {
        this.revisedSamplingInterval = revisedSamplingInterval;
    }

    void setRequestedQueueSize(UInteger requestedQueueSize) {
        this.requestedQueueSize = requestedQueueSize;
    }

    void setRevisedQueueSize(UInteger revisedQueueSize) {
        this.revisedQueueSize = revisedQueueSize;
    }

    void setMonitoringMode(MonitoringMode monitoringMode) {
        this.monitoringMode = monitoringMode;
    }

    void setTimestamps(TimestampsToReturn timestamps) {
        this.timestamps = timestamps;
    }

    void setDiscardOldest(boolean discardOldest) {
        this.discardOldest = discardOldest;
    }

    void onValueArrived(DataValue value) {
        ValueConsumer c = valueConsumer;
        if (c != null) c.onValueArrived(client.getSerializationContext(), this, value);
    }

    void onEventArrived(Variant[] values) {
        EventConsumer c = eventConsumer;
        if (c != null) c.onEventArrived(client.getSerializationContext(), this, values);
    }

}<|MERGE_RESOLUTION|>--- conflicted
+++ resolved
@@ -43,10 +43,7 @@
     private volatile MonitoringMode monitoringMode = MonitoringMode.Disabled;
     private volatile ExtensionObject monitoringFilter;
     private volatile boolean discardOldest;
-<<<<<<< HEAD
-=======
     private volatile TimestampsToReturn timestamps;
->>>>>>> f581575c
 
     private final UInteger clientHandle;
     private final ReadValueId readValueId;
@@ -54,24 +51,17 @@
 
     public OpcUaMonitoredItem(
         OpcUaClient client,
+        UInteger clientHandle,
         ReadValueId readValueId,
-        MonitoringMode monitoringMode,
-        boolean discardOldest,
-        ExtensionObject monitoringFilter,
-        UInteger clientHandle,
+        UInteger monitoredItemId,
         StatusCode statusCode,
-        UInteger monitoredItemId,
         double revisedSamplingInterval,
         UInteger revisedQueueSize,
-<<<<<<< HEAD
-        ExtensionObject filterResult
-=======
         ExtensionObject filterResult,
         MonitoringMode monitoringMode,
         ExtensionObject monitoringFilter,
         boolean discardOldest,
         TimestampsToReturn timestamps
->>>>>>> f581575c
     ) {
 
         this.client = client;
@@ -85,10 +75,7 @@
         this.monitoringMode = monitoringMode;
         this.monitoringFilter = monitoringFilter;
         this.discardOldest = discardOldest;
-<<<<<<< HEAD
-=======
         this.timestamps = timestamps;
->>>>>>> f581575c
     }
 
     @Override
@@ -152,14 +139,11 @@
     }
 
     @Override
-<<<<<<< HEAD
-=======
     public TimestampsToReturn getTimestamps() {
         return timestamps;
     }
 
     @Override
->>>>>>> f581575c
     public void setValueConsumer(Consumer<DataValue> consumer) {
         this.valueConsumer = (context, item, value) -> consumer.accept(value);
     }
