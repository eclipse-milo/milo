--- conflicted
+++ resolved
@@ -127,24 +127,17 @@
 
                 OpcUaMonitoredItem item = new OpcUaMonitoredItem(
                     client,
+                    request.getRequestedParameters().getClientHandle(),
                     request.getItemToMonitor(),
-                    request.getMonitoringMode(),
-                    request.getRequestedParameters().getDiscardOldest(),
-                    request.getRequestedParameters().getFilter(),
-                    request.getRequestedParameters().getClientHandle(),
+                    result.getMonitoredItemId(),
                     result.getStatusCode(),
-                    result.getMonitoredItemId(),
                     result.getRevisedSamplingInterval(),
                     result.getRevisedQueueSize(),
-<<<<<<< HEAD
-                    result.getFilterResult()
-=======
                     result.getFilterResult(),
                     request.getMonitoringMode(),
                     request.getRequestedParameters().getFilter(),
                     request.getRequestedParameters().getDiscardOldest(),
                     timestampsToReturn
->>>>>>> f581575c
                 );
 
                 item.setRequestedSamplingInterval(request.getRequestedParameters().getSamplingInterval());
@@ -354,7 +347,8 @@
                             item.getRequestedQueueSize(),
                             item.getDiscardOldest()
                         ),
-                        item.getMonitoredItemId()
+                        item.getMonitoredItemId(),
+                        item.getTimestamps()
                     )
             )
             .collect(toList());
@@ -393,16 +387,17 @@
                 for (MonitoredItemTransferRequest itemToTransfer : transferRequest.getMonitoredItems()) {
                     OpcUaMonitoredItem item = new OpcUaMonitoredItem(
                         client,
+                        itemToTransfer.getRequestedParameters().getClientHandle(),
                         itemToTransfer.getItemToMonitor(),
-                        itemToTransfer.getMonitoringMode(),
-                        itemToTransfer.getRequestedParameters().getDiscardOldest(),
-                        itemToTransfer.getRequestedParameters().getFilter(),
-                        itemToTransfer.getRequestedParameters().getClientHandle(),
+                        itemToTransfer.getMonitoredItemId(),
                         new StatusCode(StatusCodes.Uncertain_InitialValue),
-                        itemToTransfer.getMonitoredItemId(),
                         itemToTransfer.getRequestedParameters().getSamplingInterval(),
                         itemToTransfer.getRequestedParameters().getQueueSize(),
-                        null
+                        null,
+                        itemToTransfer.getMonitoringMode(),
+                        itemToTransfer.getRequestedParameters().getFilter(),
+                        itemToTransfer.getRequestedParameters().getDiscardOldest(),
+                        itemToTransfer.getTimestamps()
                     );
 
                     itemsByServerHandle.put(itemToTransfer.getMonitoredItemId(), item);
