--- conflicted
+++ resolved
@@ -234,35 +234,25 @@
         private final UInteger requestTimeout;
         private final IdentityProvider identityProvider;
         private final BsdParser bsdParser;
-<<<<<<< HEAD
+        private final UInteger keepAliveFailuresAllowed;
+        private final UInteger keepAliveInterval;
+        private final UInteger keepAliveTimeout;
 
         OpcUaClientConfigImpl(
             UaStackClientConfig stackClientConfig,
             LocalizedText applicationName,
             String applicationUri,
             String productUri,
-=======
-        private final UInteger keepAliveFailuresAllowed;
-        private final UInteger keepAliveInterval;
-        private final UInteger keepAliveTimeout;
-
-        public OpcUaClientConfigImpl(
-            UaTcpStackClientConfig stackClientConfig,
->>>>>>> c2694428
             Supplier<String> sessionName,
             UInteger sessionTimeout,
             UInteger maxResponseMessageSize,
             UInteger maxPendingPublishRequests,
             UInteger requestTimeout,
             IdentityProvider identityProvider,
-<<<<<<< HEAD
-            BsdParser bsdParser) {
-=======
             BsdParser bsdParser,
             UInteger keepAliveFailuresAllowed,
             UInteger keepAliveInterval,
             UInteger keepAliveTimeout) {
->>>>>>> c2694428
 
             this.stackClientConfig = stackClientConfig;
             this.applicationName = applicationName;
@@ -331,9 +321,6 @@
         }
 
         @Override
-<<<<<<< HEAD
-        public EndpointDescription getEndpoint() {
-=======
         public UInteger getKeepAliveFailuresAllowed() {
             return keepAliveFailuresAllowed;
         }
@@ -349,13 +336,7 @@
         }
 
         @Override
-        public Optional<String> getEndpointUrl() {
-            return stackClientConfig.getEndpointUrl();
-        }
-
-        @Override
-        public Optional<EndpointDescription> getEndpoint() {
->>>>>>> c2694428
+        public EndpointDescription getEndpoint() {
             return stackClientConfig.getEndpoint();
         }
 
