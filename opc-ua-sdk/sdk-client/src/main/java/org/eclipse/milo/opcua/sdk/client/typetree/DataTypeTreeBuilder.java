/*
 * Copyright (c) 2024 the Eclipse Milo Authors
 *
 * This program and the accompanying materials are made
 * available under the terms of the Eclipse Public License 2.0
 * which is available at https://www.eclipse.org/legal/epl-2.0/
 *
 * SPDX-License-Identifier: EPL-2.0
 */

package org.eclipse.milo.opcua.sdk.client.typetree;

import java.util.ArrayList;
import java.util.Collections;
import java.util.List;
import java.util.Objects;
import java.util.concurrent.CompletableFuture;
import java.util.concurrent.CompletionException;
import java.util.stream.Collectors;

import org.eclipse.milo.opcua.sdk.client.OpcUaClient;
import org.eclipse.milo.opcua.sdk.core.typetree.DataType;
import org.eclipse.milo.opcua.sdk.core.typetree.DataTypeTree;
import org.eclipse.milo.opcua.stack.core.AttributeId;
import org.eclipse.milo.opcua.stack.core.NamespaceTable;
import org.eclipse.milo.opcua.stack.core.NodeIds;
import org.eclipse.milo.opcua.stack.core.UaException;
import org.eclipse.milo.opcua.stack.core.types.DataTypeEncoding;
import org.eclipse.milo.opcua.stack.core.types.builtin.DataValue;
import org.eclipse.milo.opcua.stack.core.types.builtin.ExtensionObject;
import org.eclipse.milo.opcua.stack.core.types.builtin.NodeId;
import org.eclipse.milo.opcua.stack.core.types.builtin.QualifiedName;
import org.eclipse.milo.opcua.stack.core.types.builtin.unsigned.UInteger;
import org.eclipse.milo.opcua.stack.core.types.enumerated.BrowseDirection;
import org.eclipse.milo.opcua.stack.core.types.enumerated.BrowseResultMask;
import org.eclipse.milo.opcua.stack.core.types.enumerated.NodeClass;
import org.eclipse.milo.opcua.stack.core.types.enumerated.TimestampsToReturn;
import org.eclipse.milo.opcua.stack.core.types.structured.BrowseDescription;
import org.eclipse.milo.opcua.stack.core.types.structured.DataTypeDefinition;
import org.eclipse.milo.opcua.stack.core.types.structured.ReadResponse;
import org.eclipse.milo.opcua.stack.core.types.structured.ReadValueId;
import org.eclipse.milo.opcua.stack.core.types.structured.ReferenceDescription;
import org.eclipse.milo.opcua.stack.core.util.Tree;
import org.jetbrains.annotations.Nullable;
import org.slf4j.Logger;
import org.slf4j.LoggerFactory;

import static java.util.Objects.requireNonNull;
import static java.util.Objects.requireNonNullElse;
import static org.eclipse.milo.opcua.stack.core.types.builtin.unsigned.Unsigned.uint;
import static org.eclipse.milo.opcua.stack.core.util.Lists.partition;

/**
 * Builds a {@link DataTypeTree} by recursively browsing the DataType hierarchy starting at
 * {@link NodeIds#BaseDataType}.
 */
public class DataTypeTreeBuilder {

    private static final Logger LOGGER = LoggerFactory.getLogger(DataTypeTreeBuilder.class);

    /**
     * Build a {@link DataTypeTree} by recursively browsing the DataType hierarchy starting at
     * {@link NodeIds#BaseDataType}.
     *
     * @param client a connected {@link OpcUaClient}.
     * @return a {@link DataTypeTree}.
     */
    public static DataTypeTree build(OpcUaClient client) throws UaException {
        Tree<DataType> root = new Tree<>(
            null,
            new ClientDataType(
                QualifiedName.parse("0:BaseDataType"),
                NodeIds.BaseDataType,
                null,
                null,
                null,
                null
            )
        );

        NamespaceTable namespaceTable = client.readNamespaceTable();

        UInteger[] operationLimits = readOperationLimits(client);
        UInteger maxNodesPerBrowse = operationLimits[0];
        UInteger maxNodesPerRead = operationLimits[1];

        addChildren(List.of(root), client, namespaceTable, maxNodesPerBrowse, maxNodesPerRead);

        return new DataTypeTree(root);
    }

    /**
     * Build a {@link DataTypeTree} by recursively browsing the DataType hierarchy starting at
     * {@link NodeIds#BaseDataType}.
     *
     * @param client a connected {@link OpcUaClient}.
     * @return a {@link CompletableFuture} that completes successfully with a
     *     {@link DataTypeTree}, or completes exceptionally if an error occurs.
     */
    public static CompletableFuture<DataTypeTree> buildAsync(OpcUaClient client) {
        return CompletableFuture.supplyAsync(
            () -> {
                try {
                    return build(client);
                } catch (UaException e) {
                    throw new CompletionException(e);
                }
            },
            client.getTransport().getConfig().getExecutor()
        );
    }

    private static void addChildren(
        List<Tree<DataType>> parentTypes,
        OpcUaClient client,
        NamespaceTable namespaceTable,
        UInteger maxNodesPerBrowse,
        UInteger maxNodesPerRead
    ) {

        List<List<ReferenceDescription>> parentSubtypes = browseWithOperationLimits(
            client,
            parentTypes.stream()
                .map(tree -> new BrowseDescription(
                    tree.getValue().getNodeId(),
                    BrowseDirection.Forward,
                    NodeIds.HasSubtype,
                    true,
                    uint(NodeClass.DataType.getValue()),
                    uint(BrowseResultMask.All.getValue())
                ))
                .collect(Collectors.toList()),
            maxNodesPerBrowse
        );

        var childTypes = new ArrayList<Tree<DataType>>();

        for (int i = 0; i < parentTypes.size(); i++) {
            Tree<DataType> tree = parentTypes.get(i);
            List<ReferenceDescription> subtypes = parentSubtypes.get(i);

            List<NodeId> dataTypeIds = subtypes.stream()
                .map(reference ->
                    reference.getNodeId()
                        .toNodeId(namespaceTable)
                        .orElse(NodeId.NULL_VALUE)
                )
                .collect(Collectors.toList());

            List<List<ReferenceDescription>> encodingReferences = browseEncodings(
                client,
                dataTypeIds,
                maxNodesPerBrowse
            );

            List<DataTypeDefinition> dataTypeDefinitions = readDataTypeDefinitions(
                client,
                dataTypeIds,
                maxNodesPerRead
            );

            assert subtypes.size() == dataTypeIds.size() &&
                subtypes.size() == encodingReferences.size() &&
                subtypes.size() == dataTypeDefinitions.size();

            var dataTypes = new ArrayList<ClientDataType>();

            for (int j = 0; j < subtypes.size(); j++) {
                QualifiedName browseName = subtypes.get(j).getBrowseName();
                NodeId dataTypeId = dataTypeIds.get(j);
                List<ReferenceDescription> encodings = encodingReferences.get(j);
                DataTypeDefinition dataTypeDefinition = dataTypeDefinitions.get(j);

                NodeId binaryEncodingId = null;
                NodeId xmlEncodingId = null;
                NodeId jsonEncodingId = null;

                for (ReferenceDescription r : encodings) {
                    // Observed multiple servers at IOP using the wrong namespace index...
                    // Be lenient and also allow matching on the unqualified browse name.

                    if (r.getBrowseName().equals(DataTypeEncoding.BINARY_ENCODING_NAME) ||
                        Objects.equals(r.getBrowseName().getName(), "Default Binary")) {

                        binaryEncodingId = r.getNodeId().toNodeId(namespaceTable).orElse(null);
                    } else if (r.getBrowseName().equals(DataTypeEncoding.XML_ENCODING_NAME) ||
                        Objects.equals(r.getBrowseName().getName(), "Default XML")) {

                        xmlEncodingId = r.getNodeId().toNodeId(namespaceTable).orElse(null);
                    } else if (r.getBrowseName().equals(DataTypeEncoding.JSON_ENCODING_NAME) ||
                        Objects.equals(r.getBrowseName().getName(), "Default JSON")) {

                        jsonEncodingId = r.getNodeId().toNodeId(namespaceTable).orElse(null);
                    }
                }

                var dataType = new ClientDataType(
                    browseName,
                    dataTypeId,
                    binaryEncodingId,
                    xmlEncodingId,
                    jsonEncodingId,
                    dataTypeDefinition
                );

                dataTypes.add(dataType);
            }


            for (ClientDataType dataType : dataTypes) {
                Tree<DataType> childNode = tree.addChild(dataType);

                childTypes.add(childNode);
            }
        }

        if (!childTypes.isEmpty()) {
            addChildren(childTypes, client, namespaceTable, maxNodesPerBrowse, maxNodesPerRead);
        }
    }

    private static List<List<ReferenceDescription>> browse(
        OpcUaClient client,
        List<BrowseDescription> browseDescriptions
    ) {

<<<<<<< HEAD
        CompletableFuture<List<ReferenceDescription>> subtypes = browseSafe(
            client,
            session,
            new BrowseDescription(
                tree.getValue().getNodeId(),
                BrowseDirection.Forward,
                NodeIds.HasSubtype,
                true,
                uint(NodeClass.DataType.getValue()),
                uint(BrowseResultMask.All.getValue())
            )
        );
=======
        if (browseDescriptions.isEmpty()) {
            return List.of();
        }
>>>>>>> 65f18e4f

        final List<List<ReferenceDescription>> references = new ArrayList<>();

        try {
            client.browse(browseDescriptions).forEach(result -> {
                if (result.getStatusCode().isGood()) {
                    ReferenceDescription[] rds =
                        requireNonNullElse(result.getReferences(), new ReferenceDescription[0]);
                    references.add(List.of(rds));
                } else {
                    references.add(List.of());
                }
            });
        } catch (UaException e) {
            references.addAll(Collections.nCopies(browseDescriptions.size(), List.of()));
        }

        return references;
    }

    private static List<List<ReferenceDescription>> browseEncodings(
        OpcUaClient client,
        List<NodeId> dataTypeIds,
        UInteger maxNodesPerBrowse
    ) {

        List<BrowseDescription> browseDescriptions = dataTypeIds.stream()
            .map(dataTypeId ->
                new BrowseDescription(
                    dataTypeId,
                    BrowseDirection.Forward,
                    NodeIds.HasEncoding,
                    false,
                    uint(NodeClass.Object.getValue()),
                    uint(BrowseResultMask.All.getValue())
                )
            )
            .collect(Collectors.toList());

        return browseWithOperationLimits(client, browseDescriptions, maxNodesPerBrowse);
    }

    private static List<@Nullable DataTypeDefinition> readDataTypeDefinitions(
        OpcUaClient client,
        List<NodeId> dataTypeIds,
        UInteger maxNodesPerRead
    ) {

        if (dataTypeIds.isEmpty()) {
            return List.of();
        }

        List<ReadValueId> readValueIds = dataTypeIds.stream()
            .map(dataTypeId ->
                new ReadValueId(
                    dataTypeId,
                    AttributeId.DataTypeDefinition.uid(),
                    null,
                    QualifiedName.NULL_VALUE
                )
            )
            .collect(Collectors.toList());

        return readWithOperationLimits(client, readValueIds, maxNodesPerRead).stream()
            .map(value -> {
                if (value.getStatusCode() != null && value.getStatusCode().isGood()) {
                    Object o = value.getValue().getValue();
                    if (o instanceof ExtensionObject) {
                        Object decoded = ((ExtensionObject) o).decode(
                            client.getStaticEncodingContext()
                        );

                        return (DataTypeDefinition) decoded;
                    } else {
                        return null;
                    }
                } else {
                    // OPC UA 1.03 and prior servers will return Bad_AttributeIdInvalid
                    return null;
                }
            })
            .collect(Collectors.toList());
    }

    private static UInteger[] readOperationLimits(OpcUaClient client) throws UaException {
        client.getOperationLimits();
        UInteger[] operationLimits = new UInteger[2];
        operationLimits[0] = uint(10);
        operationLimits[1] = uint(100);

        List<DataValue> dataValues = client.readValues(
            0.0,
            TimestampsToReturn.Neither,
            List.of(NodeIds.OperationLimitsType_MaxNodesPerBrowse, NodeIds.OperationLimitsType_MaxNodesPerRead)
        );

        DataValue maxNodesPerBrowse = dataValues.get(0);
        if (maxNodesPerBrowse.getStatusCode() != null &&
            maxNodesPerBrowse.getStatusCode().isGood() &&
            maxNodesPerBrowse.getValue().getValue() instanceof UInteger) {

            operationLimits[0] = (UInteger) maxNodesPerBrowse.getValue().getValue();
        }

        DataValue maxNodesPerRead = dataValues.get(1);
        if (maxNodesPerRead.getStatusCode() != null &&
            maxNodesPerRead.getStatusCode().isGood() &&
            dataValues.get(1).getValue().getValue() instanceof UInteger) {

            operationLimits[1] = (UInteger) maxNodesPerRead.getValue().getValue();
        }

        return operationLimits;
    }

    private static List<DataValue> readWithOperationLimits(
        OpcUaClient client,
        List<ReadValueId> readValueIds,
        UInteger maxNodesPerRead
    ) {

        if (readValueIds.isEmpty()) {
            return List.of();
        }

        LOGGER.debug("readWithOperationLimits: {}", readValueIds.size());

        int partitionSize = maxNodesPerRead.longValue() > Integer.MAX_VALUE ?
            Integer.MAX_VALUE :
            maxNodesPerRead.intValue();

        if (partitionSize == 0) {
            partitionSize = Integer.MAX_VALUE;
        }

        var values = new ArrayList<DataValue>();

        partition(readValueIds, partitionSize).forEach(
            partition -> {
                try {
                    ReadResponse response = client.read(0.0, TimestampsToReturn.Neither, partition);
                    DataValue[] results = response.getResults();
                    Collections.addAll(values, requireNonNull(results));
                } catch (UaException e) {
                    var value = new DataValue(e.getStatusCode());
                    values.addAll(Collections.nCopies(partition.size(), value));
                }
            }
        );

        return values;
    }

    private static List<List<ReferenceDescription>> browseWithOperationLimits(
        OpcUaClient client,
        List<BrowseDescription> browseDescriptions,
        UInteger maxNodesPerBrowse
    ) {

        if (browseDescriptions.isEmpty()) {
            return List.of();
        }

        LOGGER.debug("browseWithOperationLimits: {}", browseDescriptions.size());

        int partitionSize = maxNodesPerBrowse.longValue() > Integer.MAX_VALUE ?
            Integer.MAX_VALUE :
            maxNodesPerBrowse.intValue();

        if (partitionSize == 0) {
            partitionSize = Integer.MAX_VALUE;
        }

        var references = new ArrayList<List<ReferenceDescription>>();

        partition(browseDescriptions, partitionSize).forEach(
            partition ->
                references.addAll(browse(client, partition))
        );

        return references;
    }

}<|MERGE_RESOLUTION|>--- conflicted
+++ resolved
@@ -224,24 +224,9 @@
         List<BrowseDescription> browseDescriptions
     ) {
 
-<<<<<<< HEAD
-        CompletableFuture<List<ReferenceDescription>> subtypes = browseSafe(
-            client,
-            session,
-            new BrowseDescription(
-                tree.getValue().getNodeId(),
-                BrowseDirection.Forward,
-                NodeIds.HasSubtype,
-                true,
-                uint(NodeClass.DataType.getValue()),
-                uint(BrowseResultMask.All.getValue())
-            )
-        );
-=======
         if (browseDescriptions.isEmpty()) {
             return List.of();
         }
->>>>>>> 65f18e4f
 
         final List<List<ReferenceDescription>> references = new ArrayList<>();
 
