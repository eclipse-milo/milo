# Eclipse Milo
[![Jenkins](https://img.shields.io/jenkins/build/https/ci.eclipse.org/milo/job/Milo_Deploy.svg)](https://ci.eclipse.org/milo/)
[![Maven Central](https://img.shields.io/maven-central/v/org.eclipse.milo/milo.svg)](https://search.maven.org/#search%7Cgav%7C1%7Cg%3A%22org.eclipse.milo%22%20AND%20a%3A%22milo%22)

Milo is an open-source implementation of OPC UA (currently targeting 1.03). It includes a high-performance stack (channels, serialization, data structures, security) as well as client and server SDKs built on top of the stack.

Stack Overflow tag: [milo](http://stackoverflow.com/questions/tagged/milo)

Mailing list: https://dev.eclipse.org/mailman/listinfo/milo-dev


## Maven

### Building Milo

**Using JDK 8**, run `mvn clean install` from the project root.

To maintain compatibility with Java 8 it is recommended that you build using JDK 8, however the library is runtime compatible with versions 8 and later (e.g. JDK 11, JDK 17).

### Releases

Releases are published to Maven Central and snapshots to Sonatype.

#### OPC UA Client SDK

```xml
<dependency>
    <groupId>org.eclipse.milo</groupId>
<<<<<<< HEAD
    <artifactId>sdk-client</artifactId>
    <version>0.6.12</version>
=======
    <artifactId>milo-sdk-client</artifactId>
    <version>0.6.10</version>
>>>>>>> 368a5d37
</dependency>
```

#### OPC UA Server SDK

```xml
<dependency>
    <groupId>org.eclipse.milo</groupId>
<<<<<<< HEAD
    <artifactId>sdk-server</artifactId>
    <version>0.6.12</version>
=======
    <artifactId>milo-sdk-server</artifactId>
    <version>0.6.10</version>
>>>>>>> 368a5d37
</dependency>
```

Referencing a `SNAPSHOT` release requires the Sonatype snapshot repository be added to your pom file:

```xml
<repository>
    <id>oss-sonatype</id>
    <name>oss-sonatype</name>
    <url>https://oss.sonatype.org/content/repositories/snapshots/</url>
</repository>
```

## Public Demo Server

An internet-facing demo server is accessible at `opc.tcp://milo.digitalpetri.com:62541/milo`.

It accepts both unsecured and secured connections. Before connecting with security you must upload your client's DER-encoded X509 certificate using the form at http://milo.digitalpetri.com.

Authenticate anonymously or with one of the following credential pairs:
- `user1` / `password`
- `user2` / `password`
- `admin` / `password`

The code powering the demo server is available here: https://github.com/digitalpetri/opc-ua-demo-server<|MERGE_RESOLUTION|>--- conflicted
+++ resolved
@@ -26,13 +26,8 @@
 ```xml
 <dependency>
     <groupId>org.eclipse.milo</groupId>
-<<<<<<< HEAD
-    <artifactId>sdk-client</artifactId>
-    <version>0.6.12</version>
-=======
     <artifactId>milo-sdk-client</artifactId>
     <version>0.6.10</version>
->>>>>>> 368a5d37
 </dependency>
 ```
 
@@ -41,13 +36,8 @@
 ```xml
 <dependency>
     <groupId>org.eclipse.milo</groupId>
-<<<<<<< HEAD
-    <artifactId>sdk-server</artifactId>
-    <version>0.6.12</version>
-=======
     <artifactId>milo-sdk-server</artifactId>
     <version>0.6.10</version>
->>>>>>> 368a5d37
 </dependency>
 ```
 
