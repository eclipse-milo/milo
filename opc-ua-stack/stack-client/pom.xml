--- conflicted
+++ resolved
@@ -16,11 +16,7 @@
     <parent>
         <groupId>org.eclipse.milo</groupId>
         <artifactId>opc-ua-stack</artifactId>
-<<<<<<< HEAD
         <version>2.0.0-SNAPSHOT</version>
-=======
-        <version>0.6.9-SNAPSHOT</version>
->>>>>>> 34192358
     </parent>
 
     <artifactId>stack-client</artifactId>
