--- conflicted
+++ resolved
@@ -1,10 +1,6 @@
 <?xml version="1.0" encoding="UTF-8"?>
 <!--
-<<<<<<< HEAD
-  ~ Copyright (c) 2021 the Eclipse Milo Authors
-=======
   ~ Copyright (c) 2022 the Eclipse Milo Authors
->>>>>>> d0e6f8ae
   ~
   ~ This program and the accompanying materials are made
   ~ available under the terms of the Eclipse Public License 2.0
@@ -13,22 +9,14 @@
   ~ SPDX-License-Identifier: EPL-2.0
   -->
 
-<<<<<<< HEAD
 <project xmlns="http://maven.apache.org/POM/4.0.0" xmlns:xsi="http://www.w3.org/2001/XMLSchema-instance"
          xsi:schemaLocation="http://maven.apache.org/POM/4.0.0 http://maven.apache.org/xsd/maven-4.0.0.xsd">
-=======
-<project xmlns="http://maven.apache.org/POM/4.0.0" xmlns:xsi="http://www.w3.org/2001/XMLSchema-instance" xsi:schemaLocation="http://maven.apache.org/POM/4.0.0 http://maven.apache.org/xsd/maven-4.0.0.xsd">
->>>>>>> d0e6f8ae
     <modelVersion>4.0.0</modelVersion>
 
     <parent>
         <groupId>org.eclipse.milo</groupId>
         <artifactId>opc-ua-stack</artifactId>
-<<<<<<< HEAD
         <version>2.0.0-SNAPSHOT</version>
-=======
-        <version>0.6.6-SNAPSHOT</version>
->>>>>>> d0e6f8ae
     </parent>
 
     <artifactId>stack-client</artifactId>
