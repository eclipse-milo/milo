/*
 * Copyright (c) 2022 the Eclipse Milo Authors
 *
 * This program and the accompanying materials are made
 * available under the terms of the Eclipse Public License 2.0
 * which is available at https://www.eclipse.org/legal/epl-2.0/
 *
 * SPDX-License-Identifier: EPL-2.0
 */

package org.eclipse.milo.opcua.stack.client;

import java.util.Map;
import java.util.concurrent.CompletableFuture;
import java.util.concurrent.ConcurrentHashMap;
import java.util.function.Function;

import org.eclipse.milo.opcua.stack.client.transport.UaTransport;
import org.eclipse.milo.opcua.stack.client.transport.http.OpcHttpTransport;
import org.eclipse.milo.opcua.stack.client.transport.tcp.OpcTcpTransport;
import org.eclipse.milo.opcua.stack.client.transport.websocket.OpcWebSocketTransport;
import org.eclipse.milo.opcua.stack.core.NamespaceTable;
import org.eclipse.milo.opcua.stack.core.ServerTable;
import org.eclipse.milo.opcua.stack.core.StatusCodes;
import org.eclipse.milo.opcua.stack.core.UaException;
import org.eclipse.milo.opcua.stack.core.UaServiceFaultException;
import org.eclipse.milo.opcua.stack.core.channel.EncodingLimits;
import org.eclipse.milo.opcua.stack.core.serialization.SerializationContext;
import org.eclipse.milo.opcua.stack.core.serialization.UaRequestMessage;
import org.eclipse.milo.opcua.stack.core.serialization.UaResponseMessage;
import org.eclipse.milo.opcua.stack.core.transport.TransportProfile;
import org.eclipse.milo.opcua.stack.core.types.DataTypeManager;
import org.eclipse.milo.opcua.stack.core.types.DefaultDataTypeManager;
import org.eclipse.milo.opcua.stack.core.types.builtin.DateTime;
import org.eclipse.milo.opcua.stack.core.types.builtin.NodeId;
import org.eclipse.milo.opcua.stack.core.types.builtin.unsigned.UInteger;
import org.eclipse.milo.opcua.stack.core.types.structured.RequestHeader;
import org.eclipse.milo.opcua.stack.core.types.structured.ResponseHeader;
import org.eclipse.milo.opcua.stack.core.types.structured.ServiceFault;
import org.eclipse.milo.opcua.stack.core.util.ExecutionQueue;
import org.eclipse.milo.opcua.stack.core.util.LongSequence;
import org.jetbrains.annotations.Nullable;
import org.slf4j.Logger;
import org.slf4j.LoggerFactory;

import static org.eclipse.milo.opcua.stack.core.types.builtin.unsigned.Unsigned.uint;

public class UaStackClient {

    private final Logger logger = LoggerFactory.getLogger(getClass());

    private final LongSequence requestHandles = new LongSequence(0, UInteger.MAX_VALUE);

    private final Map<UInteger, CompletableFuture<UaResponseMessage>> pending = new ConcurrentHashMap<>();

    private final NamespaceTable namespaceTable = new NamespaceTable();
    private final ServerTable serverTable = new ServerTable();

    private final DataTypeManager staticDataTypeManager =
        DefaultDataTypeManager.createAndInitialize(namespaceTable);

    private final DataTypeManager dynamicDataTypeManager =
        DefaultDataTypeManager.createAndInitialize(namespaceTable);

    private final SerializationContext staticSerializationContext;
    private final SerializationContext dynamicSerializationContext;

    private final UaTransport transport;
    private final ExecutionQueue deliveryQueue;

    private final UaStackClientConfig config;

    public UaStackClient(
        UaStackClientConfig config,
        Function<UaStackClient, UaTransport> transportFactory
    ) {

        this.config = config;

        if (config.getEndpoint() != null && config.getEndpoint().getServer() != null) {
            // might be null if e.g. this is being used by DiscoveryClient
            serverTable.add(config.getEndpoint().getServer().getApplicationUri());
        }

        deliveryQueue = new ExecutionQueue(config.getExecutor());

        staticSerializationContext = new SerializationContext() {
            @Override
            public DataTypeManager getDataTypeManager() {
                return staticDataTypeManager;
            }

            @Override
            public EncodingLimits getEncodingLimits() {
                return config.getEncodingLimits();
            }

            @Override
            public NamespaceTable getNamespaceTable() {
                return namespaceTable;
            }

            @Override
            public ServerTable getServerTable() {
                return serverTable;
            }
        };

        dynamicSerializationContext = new SerializationContext() {
            @Override
            public DataTypeManager getDataTypeManager() {
                return dynamicDataTypeManager;
            }

            @Override
            public EncodingLimits getEncodingLimits() {
                return config.getEncodingLimits();
            }

            @Override
            public NamespaceTable getNamespaceTable() {
                return namespaceTable;
            }

            @Override
            public ServerTable getServerTable() {
                return serverTable;
            }
        };

        transport = transportFactory.apply(this);
    }

    /**
     * @return the {@link UaStackClientConfig} this client was created with.
     */
    public UaStackClientConfig getConfig() {
        return config;
    }

    /**
     * Connect this {@link UaStackClient} to the server in the configured endpoint.
     * <p>
     * Depending on the underlying transport this may or may not actually make a connection attempt.
     *
     * @return this {@link UaStackClient}.
     */
    public CompletableFuture<UaStackClient> connect() {
        return transport.connect()
            .thenApply(t -> UaStackClient.this);
    }

    /**
     * Disconnect this {@link UaStackClient} from the server in the configured endpoint.
     * <p>
     * Depending on the underlying transport this may or may not actually make a disconnect attempt.
     *
     * @return this {@link UaStackClient}.
     */
    public CompletableFuture<UaStackClient> disconnect() {
        return transport.disconnect()
            .whenComplete((u, ex) -> {
                UaException disconnect = new UaException(
                    StatusCodes.Bad_Disconnect, "client disconnect");

                pending.forEach((h, cf) -> cf.completeExceptionally(disconnect));
                pending.clear();
            })
            .thenApply(t -> UaStackClient.this);
    }

    /**
<<<<<<< HEAD
     * Get the local copy of the {@link NamespaceTable}.
     * <p>
     * Until explicitly updated this contains only
     * {@link org.eclipse.milo.opcua.stack.core.util.Namespaces#OPC_UA} at index 0.
=======
     * Get the {@link UaTransport} used by this client.
     *
     * @return the {@link UaTransport} used by this client.
     */
    public UaTransport getTransport() {
        return transport;
    }

    /**
     * Get the client {@link NamespaceTable}.
>>>>>>> 34192358
     *
     * @return the local copy of the {@link NamespaceTable}.
     */
    public NamespaceTable getNamespaceTable() {
        return namespaceTable;
    }

    /**
     * Get the local copy of the {@link ServerTable}.
     * <p>
     * Until explicitly updated this contains only the server application URI from the
     * {@link org.eclipse.milo.opcua.stack.core.types.structured.ApplicationDescription} in the
     * configured endpoint, if present.
     *
     * @return the local copy of the {@link ServerTable}.
     */
    public ServerTable getServerTable() {
        return serverTable;
    }

    /**
     * Get the client's "static" {@link DataTypeManager}.
     * <p>
     * This {@link DataTypeManager} is for static codecs that serialize classes that exist at
     * compile time, e.g. structures from namespace 0 and or code-generated structures.
     *
     * @return the client's static {@link DataTypeManager}.
     */
    public DataTypeManager getStaticDataTypeManager() {
        return staticDataTypeManager;
    }

    /**
     * Get the client's "dynamic" {@link DataTypeManager}.
     * <p>
     * This {@link DataTypeManager} is for dynamic codecs that were created by reading the server's
     * DataType Dictionary at runtime and serializes generic representations of structures used by
     * instances of a BsdParser implementation.
     *
     * @return the client's dynamic {@link DataTypeManager}.
     */
    public DataTypeManager getDynamicDataTypeManager() {
        return dynamicDataTypeManager;
    }

    /**
     * Get a "static" {@link SerializationContext} instance.
     * <p>
     * This {@link SerializationContext} instance returns the client's static {@link DataTypeManager}.
     *
     * @return a "static" {@link SerializationContext} instance.
     * @see #getStaticDataTypeManager()
     */
    public SerializationContext getStaticSerializationContext() {
        return staticSerializationContext;
    }

    /**
     * Get a "dynamic" {@link SerializationContext}.
     * <p>
     * This {@link SerializationContext} instance returns the client's dynamic {@link DataTypeManager}.
     *
     * @return a "dynamic" {@link SerializationContext}.
     * @see #getDynamicDataTypeManager()
     */
    public SerializationContext getDynamicSerializationContext() {
        return dynamicSerializationContext;
    }

    /**
     * Create a new {@link RequestHeader} with a null authentication token.
     * <p>
     * A unique request handle will be automatically assigned to the header.
     *
     * @return a new {@link RequestHeader} with a null authentication token.
     */
    public RequestHeader newRequestHeader() {
        return newRequestHeader(NodeId.NULL_VALUE);
    }

    /**
     * Create a new {@link RequestHeader} with {@code authToken}.
     * <p>
     * A unique request handle will be automatically assigned to the header.
     *
     * @param authToken the authentication token to create the header with.
     * @return a new {@link RequestHeader} created with {@code authToken}.
     */
    public RequestHeader newRequestHeader(NodeId authToken) {
        return newRequestHeader(authToken, config.getRequestTimeout());
    }

    /**
     * Create a new {@link RequestHeader} with {@code authToken} and {@code requestTimeout}.
     * <p>
     * A unique request handle will be automatically assigned to the header.
     *
     * @param authToken      the authentication token to create the header with.
     * @param requestTimeout the timeout hint to create the header with.f
     * @return a new {@link RequestHeader} created with {@code authToken} and {@code requestTimeout}.
     */
    public RequestHeader newRequestHeader(NodeId authToken, UInteger requestTimeout) {
        return new RequestHeader(
            authToken,
            DateTime.now(),
            uint(requestHandles.getAndIncrement()),
            uint(0),
            null,
            requestTimeout,
            null
        );
    }

    /**
     * Send a {@link UaRequestMessage} to the connected server.
     * <p>
     * The {@link RequestHeader} of {@code request} must have a unique request handle. Use the
     * {@code newRequestHeader} helper functions to create headers for {@link UaRequestMessage}s.
     *
     * @param request the {@link UaRequestMessage} to send.
     * @return a {@link CompletableFuture} containing the eventual {@link UaResponseMessage} from the server.
     * @see #newRequestHeader()
     * @see #newRequestHeader(NodeId)
     * @see #newRequestHeader(NodeId, UInteger)
     */
    public CompletableFuture<UaResponseMessage> sendRequest(UaRequestMessage request) {
        RequestHeader requestHeader = request.getRequestHeader();
        UInteger requestHandle = requestHeader.getRequestHandle();

        final CompletableFuture<UaResponseMessage> future = new CompletableFuture<>();
        pending.put(requestHandle, future);

        transport.sendRequest(request).whenComplete((response, ex) -> {
            pending.remove(requestHandle);

            deliverResponse(request, response, ex, future);
        });

        return future;
    }

    /**
     * Complete {@code future} with {@code response} on the {@code deliveryQueue}.
     * <p>
     * This is done for two reasons:
     * 1. the transport future is completed on its serialization queue thread, which we want to get off of ASAP.
     * 2. the futures need to be completed serially, in the order received from the server.
     *
     * @param request  the original {@link UaRequestMessage}.
     * @param response the {@link UaResponseMessage}.
     * @param future   the {@link CompletableFuture} awaiting completion.
     */
    private void deliverResponse(
        UaRequestMessage request,
        @Nullable UaResponseMessage response,
        @Nullable Throwable failure,
        CompletableFuture<UaResponseMessage> future
    ) {

        deliveryQueue.submit(() -> {
            if (response != null) {
                ResponseHeader header = response.getResponseHeader();
                UInteger requestHandle = header.getRequestHandle();

                if (header.getServiceResult().isGood()) {
                    future.complete(response);
                } else {
                    ServiceFault serviceFault;

                    if (response instanceof ServiceFault) {
                        serviceFault = (ServiceFault) response;
                    } else {
                        serviceFault = new ServiceFault(header);
                    }

                    if (logger.isDebugEnabled()) {
                        logger.debug(
                            "Received ServiceFault request={} requestHandle={}, result={}",
                            request.getClass().getSimpleName(),
                            requestHandle,
                            header.getServiceResult()
                        );
                    }

                    future.completeExceptionally(new UaServiceFaultException(serviceFault));
                }
            } else {
                assert failure != null;

                if (logger.isDebugEnabled()) {
                    logger.debug(
                        "sendRequest() failed, request={}, requestHandle={}",
                        request.getClass().getSimpleName(),
                        request.getRequestHeader().getRequestHandle(),
                        failure
                    );
                }

                future.completeExceptionally(failure);
            }
        });
    }

    /**
     * Create a {@link UaStackClient} with {@code config}.
     * <p>
     * The {@link UaTransport} instance to create will be inferred from the transport profile URI in the configured
     * endpoint.
     * <p>
     * Supported transports:
     * <ul>
     * <li>TCP + UA Binary</li>
     * <li>HTTP(s) + UA Binary</li>
     * </ul>
     * <p>
     * Experimentally supported:
     * <ul>
     * <li>WebSocket + UA Binary</li>
     * </ul>
     * <p>
     * Not supported:
     * <ul>
     * <li>HTTP(s) + UA JSON</li>
     * <li>HTTP(s) + UA XML</li>
     * <li>WebSocket + UA JSON</li>
     * </ul>
     *
     * @param config the {@link UaStackClientConfig}.
     * @return a {@link UaStackClient} created with {@code config}.
     * @throws UaException if the transport is unsupported.
     */
    public static UaStackClient create(UaStackClientConfig config) throws UaException {
        String transportProfileUri =
            config.getEndpoint().getTransportProfileUri();

        TransportProfile transportProfile =
            TransportProfile.fromUri(transportProfileUri);

        Function<UaStackClient, UaTransport> transportFactory;

        switch (transportProfile) {
            case TCP_UASC_UABINARY:
                transportFactory = OpcTcpTransport::new;
                break;

            case HTTPS_UABINARY:
                transportFactory = OpcHttpTransport::new;
                break;

            case WSS_UASC_UABINARY:
                transportFactory = OpcWebSocketTransport::new;
                break;

            case HTTPS_UAXML:
            case HTTPS_UAJSON:
            case WSS_UAJSON:
            default:
                throw new UaException(
                    StatusCodes.Bad_InternalError,
                    "unsupported transport: " + transportProfileUri);
        }

        return new UaStackClient(config, transportFactory);
    }

}<|MERGE_RESOLUTION|>--- conflicted
+++ resolved
@@ -170,23 +170,19 @@
     }
 
     /**
-<<<<<<< HEAD
+     * Get the {@link UaTransport} used by this client.
+     *
+     * @return the {@link UaTransport} used by this client.
+     */
+    public UaTransport getTransport() {
+        return transport;
+    }
+
+    /**
      * Get the local copy of the {@link NamespaceTable}.
      * <p>
      * Until explicitly updated this contains only
      * {@link org.eclipse.milo.opcua.stack.core.util.Namespaces#OPC_UA} at index 0.
-=======
-     * Get the {@link UaTransport} used by this client.
-     *
-     * @return the {@link UaTransport} used by this client.
-     */
-    public UaTransport getTransport() {
-        return transport;
-    }
-
-    /**
-     * Get the client {@link NamespaceTable}.
->>>>>>> 34192358
      *
      * @return the local copy of the {@link NamespaceTable}.
      */
