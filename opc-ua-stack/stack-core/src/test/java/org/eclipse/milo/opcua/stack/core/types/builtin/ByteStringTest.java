/*
 * Copyright (c) 2024 the Eclipse Milo Authors
 *
 * This program and the accompanying materials are made
 * available under the terms of the Eclipse Public License 2.0
 * which is available at https://www.eclipse.org/legal/epl-2.0/
 *
 * SPDX-License-Identifier: EPL-2.0
 */

package org.eclipse.milo.opcua.stack.core.types.builtin;

<<<<<<< HEAD
import static org.junit.jupiter.api.Assertions.assertEquals;
import static org.junit.jupiter.api.Assertions.assertNotEquals;

import org.junit.jupiter.api.Test;

public class ByteStringTest {

    @Test
    public void testByteStringEquals() {
        ByteString bs1 = ByteString.of(new byte[]{1, 2, 3, 4});
        ByteString bs2 = ByteString.of(new byte[]{1, 2, 3, 4});
        ByteString bs3 = ByteString.of(new byte[]{1, 2, 3, 4, 5});

        assertEquals(bs2, bs1);
=======
import static org.testng.Assert.assertEquals;
import static org.testng.Assert.assertNotEquals;

import org.testng.annotations.Test;
>>>>>>> 368a5d37

public class ByteStringTest {

  @Test
  public void testByteStringEquals() {
    ByteString bs1 = ByteString.of(new byte[] {1, 2, 3, 4});
    ByteString bs2 = ByteString.of(new byte[] {1, 2, 3, 4});
    ByteString bs3 = ByteString.of(new byte[] {1, 2, 3, 4, 5});

    assertEquals(bs1, bs2);

    assertNotEquals(bs1, bs3);
    assertNotEquals(bs2, bs3);
  }

  @Test
  public void nullEquality() {
    assertEquals(new ByteString(null), new ByteString(null));
    assertEquals(new ByteString(new byte[0]), new ByteString(new byte[0]));
    assertEquals(new ByteString(null), new ByteString(new byte[0]));
    assertEquals(new ByteString(new byte[0]), new ByteString(null));
  }
}<|MERGE_RESOLUTION|>--- conflicted
+++ resolved
@@ -10,27 +10,10 @@
 
 package org.eclipse.milo.opcua.stack.core.types.builtin;
 
-<<<<<<< HEAD
 import static org.junit.jupiter.api.Assertions.assertEquals;
 import static org.junit.jupiter.api.Assertions.assertNotEquals;
 
 import org.junit.jupiter.api.Test;
-
-public class ByteStringTest {
-
-    @Test
-    public void testByteStringEquals() {
-        ByteString bs1 = ByteString.of(new byte[]{1, 2, 3, 4});
-        ByteString bs2 = ByteString.of(new byte[]{1, 2, 3, 4});
-        ByteString bs3 = ByteString.of(new byte[]{1, 2, 3, 4, 5});
-
-        assertEquals(bs2, bs1);
-=======
-import static org.testng.Assert.assertEquals;
-import static org.testng.Assert.assertNotEquals;
-
-import org.testng.annotations.Test;
->>>>>>> 368a5d37
 
 public class ByteStringTest {
 
@@ -40,7 +23,7 @@
     ByteString bs2 = ByteString.of(new byte[] {1, 2, 3, 4});
     ByteString bs3 = ByteString.of(new byte[] {1, 2, 3, 4, 5});
 
-    assertEquals(bs1, bs2);
+        assertEquals(bs1, bs2);
 
     assertNotEquals(bs1, bs3);
     assertNotEquals(bs2, bs3);
