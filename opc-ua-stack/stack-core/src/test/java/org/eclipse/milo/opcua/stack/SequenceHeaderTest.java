/*
 * Copyright (c) 2024 the Eclipse Milo Authors
 *
 * This program and the accompanying materials are made
 * available under the terms of the Eclipse Public License 2.0
 * which is available at https://www.eclipse.org/legal/epl-2.0/
 *
 * SPDX-License-Identifier: EPL-2.0
 */

package org.eclipse.milo.opcua.stack;

import org.eclipse.milo.opcua.stack.core.channel.headers.SequenceHeader;
<<<<<<< HEAD
import org.junit.jupiter.api.DisplayName;
import org.junit.jupiter.params.ParameterizedTest;
import org.junit.jupiter.params.provider.MethodSource;

import com.google.common.primitives.UnsignedInteger;

public class SequenceHeaderTest extends SerializationFixture2 {

    public static Object[][] getParameters() {
        return new Object[][]{
                {0, 0},
                {Integer.MAX_VALUE - 1, Integer.MAX_VALUE - 1},
                {Integer.MAX_VALUE, Integer.MAX_VALUE},
                {Integer.MAX_VALUE + 1L, Integer.MAX_VALUE + 1L},
                {UnsignedInteger.MAX_VALUE.longValue(), UnsignedInteger.MAX_VALUE.longValue()}
        };
    }

    @ParameterizedTest
    @MethodSource("getParameters")
    @DisplayName("SequenceHeader is serializable.")
    public void testSerialization(long sequenceNumber, long requestId) {
        SequenceHeader header = new SequenceHeader(sequenceNumber, requestId);

        assertSerializable(header, SequenceHeader::encode, SequenceHeader::decode);
    }
=======
import org.eclipse.milo.opcua.stack.core.types.builtin.unsigned.UInteger;
import org.testng.annotations.DataProvider;
import org.testng.annotations.Test;

public class SequenceHeaderTest extends SerializationFixture2 {

  @DataProvider(name = "parameters")
  public Object[][] getParameters() {
    return new Object[][] {
      {0, 0},
      {Integer.MAX_VALUE - 1, Integer.MAX_VALUE - 1},
      {Integer.MAX_VALUE, Integer.MAX_VALUE},
      {Integer.MAX_VALUE + 1L, Integer.MAX_VALUE + 1L},
      {UInteger.MAX_VALUE, UInteger.MAX_VALUE}
    };
  }

  @Test(dataProvider = "parameters", description = "SequenceHeader is serializable.")
  public void testSerialization(long sequenceNumber, long requestId) {
    SequenceHeader header = new SequenceHeader(sequenceNumber, requestId);
>>>>>>> 368a5d37

    assertSerializable(header, SequenceHeader::encode, SequenceHeader::decode);
  }
}<|MERGE_RESOLUTION|>--- conflicted
+++ resolved
@@ -11,7 +11,6 @@
 package org.eclipse.milo.opcua.stack;
 
 import org.eclipse.milo.opcua.stack.core.channel.headers.SequenceHeader;
-<<<<<<< HEAD
 import org.junit.jupiter.api.DisplayName;
 import org.junit.jupiter.params.ParameterizedTest;
 import org.junit.jupiter.params.provider.MethodSource;
@@ -36,31 +35,6 @@
     public void testSerialization(long sequenceNumber, long requestId) {
         SequenceHeader header = new SequenceHeader(sequenceNumber, requestId);
 
-        assertSerializable(header, SequenceHeader::encode, SequenceHeader::decode);
-    }
-=======
-import org.eclipse.milo.opcua.stack.core.types.builtin.unsigned.UInteger;
-import org.testng.annotations.DataProvider;
-import org.testng.annotations.Test;
-
-public class SequenceHeaderTest extends SerializationFixture2 {
-
-  @DataProvider(name = "parameters")
-  public Object[][] getParameters() {
-    return new Object[][] {
-      {0, 0},
-      {Integer.MAX_VALUE - 1, Integer.MAX_VALUE - 1},
-      {Integer.MAX_VALUE, Integer.MAX_VALUE},
-      {Integer.MAX_VALUE + 1L, Integer.MAX_VALUE + 1L},
-      {UInteger.MAX_VALUE, UInteger.MAX_VALUE}
-    };
-  }
-
-  @Test(dataProvider = "parameters", description = "SequenceHeader is serializable.")
-  public void testSerialization(long sequenceNumber, long requestId) {
-    SequenceHeader header = new SequenceHeader(sequenceNumber, requestId);
->>>>>>> 368a5d37
-
     assertSerializable(header, SequenceHeader::encode, SequenceHeader::decode);
   }
 }