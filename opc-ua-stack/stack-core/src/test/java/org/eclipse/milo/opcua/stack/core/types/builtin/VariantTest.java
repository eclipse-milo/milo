/*
 * Copyright (c) 2024 the Eclipse Milo Authors
 *
 * This program and the accompanying materials are made
 * available under the terms of the Eclipse Public License 2.0
 * which is available at https://www.eclipse.org/legal/epl-2.0/
 *
 * SPDX-License-Identifier: EPL-2.0
 */

package org.eclipse.milo.opcua.stack.core.types.builtin;

<<<<<<< HEAD
import static org.junit.jupiter.api.Assertions.assertThrows;

import org.junit.jupiter.api.Test;
=======
import static org.eclipse.milo.opcua.stack.core.types.builtin.unsigned.Unsigned.ubyte;
import static org.eclipse.milo.opcua.stack.core.types.builtin.unsigned.Unsigned.uint;
import static org.eclipse.milo.opcua.stack.core.types.builtin.unsigned.Unsigned.ulong;
import static org.eclipse.milo.opcua.stack.core.types.builtin.unsigned.Unsigned.ushort;
import static org.junit.jupiter.api.Assertions.assertEquals;
import static org.junit.jupiter.api.Assertions.assertThrows;

import java.util.stream.Stream;
import org.eclipse.milo.opcua.stack.core.BuiltinDataType;
import org.eclipse.milo.opcua.stack.core.types.enumerated.ApplicationType;
import org.eclipse.milo.opcua.stack.core.types.structured.AccessLevelExType;
import org.eclipse.milo.opcua.stack.core.types.structured.XVType;
import org.junit.jupiter.api.Test;
import org.junit.jupiter.params.ParameterizedTest;
import org.junit.jupiter.params.provider.Arguments;
import org.junit.jupiter.params.provider.MethodSource;
>>>>>>> 368a5d37

public class VariantTest {

  @Test
  public void variantCanContainDataValue() {
    Variant.of(new DataValue(Variant.NULL_VALUE));
  }

  @Test
  public void variantCanContainVariantArray() {
    Variant.of(new Variant[] {new Variant(0), new Variant(1), new Variant(2)});
  }

  @Test
  public void variantCannotContainVariant() {
    assertThrows(IllegalArgumentException.class, () -> Variant.of(Variant.NULL_VALUE));
  }

  @Test
  public void variantCannotContainDiagnosticInfo() {
    assertThrows(IllegalArgumentException.class, () -> Variant.of(DiagnosticInfo.NULL_VALUE));
  }

  @Test
  public void variantCannotContainUnknownTypes() {
    assertThrows(IllegalArgumentException.class, () -> Variant.of(new Object()));
  }

<<<<<<< HEAD
    @Test
    public void variantCannotContainVariant() {
        assertThrows(IllegalArgumentException.class, () -> new Variant(new Variant(null)));
    }

    @Test
    public void variantCannotContainDiagnosticInfo() {
    	 assertThrows(IllegalArgumentException.class, () -> new Variant(DiagnosticInfo.NULL_VALUE));
    }
=======
  @ParameterizedTest
  @MethodSource("getBuiltinDataTypeSource")
  void getBuiltinDataType(Object input, BuiltinDataType expected) {
    assertEquals(expected, Variant.of(input).getBuiltinDataType().orElseThrow());
  }

  @Test
  void variantCanContainAbstractType() {
    Number n = 1.0f;
    Variant v = Variant.of(n);
    assertEquals(BuiltinDataType.Float, v.getBuiltinDataType().orElseThrow());
  }
>>>>>>> 368a5d37

  private static Stream<Arguments> getBuiltinDataTypeSource() {
    return Stream.of(
        Arguments.of(true, BuiltinDataType.Boolean),
        Arguments.of((byte) 1, BuiltinDataType.SByte),
        Arguments.of((short) 1, BuiltinDataType.Int16),
        Arguments.of(1, BuiltinDataType.Int32),
        Arguments.of(1L, BuiltinDataType.Int64),
        Arguments.of(ubyte(1), BuiltinDataType.Byte),
        Arguments.of(ushort(1), BuiltinDataType.UInt16),
        Arguments.of(uint(1), BuiltinDataType.UInt32),
        Arguments.of(ulong(1), BuiltinDataType.UInt64),
        Arguments.of(1.0f, BuiltinDataType.Float),
        Arguments.of(1.0d, BuiltinDataType.Double),
        Arguments.of("foo", BuiltinDataType.String),
        Arguments.of(ByteString.of(new byte[] {1, 2, 3}), BuiltinDataType.ByteString),
        Arguments.of(new XmlElement("<foo/>"), BuiltinDataType.XmlElement),
        Arguments.of(new NodeId(1, 1), BuiltinDataType.NodeId),
        Arguments.of(new ExpandedNodeId(ushort(1), "foo", "bar"), BuiltinDataType.ExpandedNodeId),
        Arguments.of(new StatusCode(0), BuiltinDataType.StatusCode),
        Arguments.of(new QualifiedName(1, "foo"), BuiltinDataType.QualifiedName),
        Arguments.of(new LocalizedText("foo"), BuiltinDataType.LocalizedText),
        Arguments.of(
            new ExtensionObject(ByteString.NULL_VALUE, NodeId.NULL_VALUE),
            BuiltinDataType.ExtensionObject),
        Arguments.of(new DataValue(new Variant(1)), BuiltinDataType.DataValue),
        Arguments.of(new Variant[] {new Variant(1)}, BuiltinDataType.Variant),
        Arguments.of(ApplicationType.Client, BuiltinDataType.Int32),
        Arguments.of(new XVType(1.0d, 2.0f), BuiltinDataType.ExtensionObject),
        Arguments.of(new AccessLevelExType(uint(1)), BuiltinDataType.UInt32));
  }
}<|MERGE_RESOLUTION|>--- conflicted
+++ resolved
@@ -10,11 +10,6 @@
 
 package org.eclipse.milo.opcua.stack.core.types.builtin;
 
-<<<<<<< HEAD
-import static org.junit.jupiter.api.Assertions.assertThrows;
-
-import org.junit.jupiter.api.Test;
-=======
 import static org.eclipse.milo.opcua.stack.core.types.builtin.unsigned.Unsigned.ubyte;
 import static org.eclipse.milo.opcua.stack.core.types.builtin.unsigned.Unsigned.uint;
 import static org.eclipse.milo.opcua.stack.core.types.builtin.unsigned.Unsigned.ulong;
@@ -31,7 +26,6 @@
 import org.junit.jupiter.params.ParameterizedTest;
 import org.junit.jupiter.params.provider.Arguments;
 import org.junit.jupiter.params.provider.MethodSource;
->>>>>>> 368a5d37
 
 public class VariantTest {
 
@@ -60,17 +54,6 @@
     assertThrows(IllegalArgumentException.class, () -> Variant.of(new Object()));
   }
 
-<<<<<<< HEAD
-    @Test
-    public void variantCannotContainVariant() {
-        assertThrows(IllegalArgumentException.class, () -> new Variant(new Variant(null)));
-    }
-
-    @Test
-    public void variantCannotContainDiagnosticInfo() {
-    	 assertThrows(IllegalArgumentException.class, () -> new Variant(DiagnosticInfo.NULL_VALUE));
-    }
-=======
   @ParameterizedTest
   @MethodSource("getBuiltinDataTypeSource")
   void getBuiltinDataType(Object input, BuiltinDataType expected) {
@@ -83,7 +66,6 @@
     Variant v = Variant.of(n);
     assertEquals(BuiltinDataType.Float, v.getBuiltinDataType().orElseThrow());
   }
->>>>>>> 368a5d37
 
   private static Stream<Arguments> getBuiltinDataTypeSource() {
     return Stream.of(
