--- conflicted
+++ resolved
@@ -10,29 +10,15 @@
 
 package org.eclipse.milo.opcua.stack.core.util.validation;
 
-<<<<<<< HEAD
-import static com.google.common.collect.Lists.newArrayList;
-import static com.google.common.collect.Sets.newHashSet;
 import static java.util.Collections.emptySet;
 import static org.eclipse.milo.opcua.stack.core.util.validation.CertificateValidationUtil.buildTrustedCertPath;
+import static org.eclipse.milo.opcua.stack.core.util.validation.CertificateValidationUtil.checkHostnameOrIpAddress;
 import static org.eclipse.milo.opcua.stack.core.util.validation.CertificateValidationUtil.validateTrustedCertPath;
-
 import static org.junit.jupiter.api.Assertions.assertEquals;
 import static org.junit.jupiter.api.Assertions.assertFalse;
 import static org.junit.jupiter.api.Assertions.assertNotNull;
 import static org.junit.jupiter.api.Assertions.assertThrows;
 import static org.junit.jupiter.api.Assertions.assertTrue;
-=======
-import static java.util.Collections.emptySet;
-import static org.eclipse.milo.opcua.stack.core.util.validation.CertificateValidationUtil.buildTrustedCertPath;
-import static org.eclipse.milo.opcua.stack.core.util.validation.CertificateValidationUtil.checkHostnameOrIpAddress;
-import static org.eclipse.milo.opcua.stack.core.util.validation.CertificateValidationUtil.validateTrustedCertPath;
-import static org.testng.Assert.assertEquals;
-import static org.testng.Assert.assertFalse;
-import static org.testng.Assert.assertNotNull;
-import static org.testng.Assert.assertTrue;
-import static org.testng.Assert.expectThrows;
->>>>>>> 368a5d37
 
 import java.io.InputStream;
 import java.security.KeyPair;
@@ -57,15 +43,10 @@
 import org.eclipse.milo.opcua.stack.core.StatusCodes;
 import org.eclipse.milo.opcua.stack.core.UaException;
 import org.eclipse.milo.opcua.stack.core.types.builtin.StatusCode;
-<<<<<<< HEAD
+import org.eclipse.milo.opcua.stack.core.util.SelfSignedCertificateBuilder;
+import org.eclipse.milo.opcua.stack.core.util.SelfSignedCertificateGenerator;
 import org.junit.jupiter.api.BeforeAll;
 import org.junit.jupiter.api.Test;
-=======
-import org.eclipse.milo.opcua.stack.core.util.SelfSignedCertificateBuilder;
-import org.eclipse.milo.opcua.stack.core.util.SelfSignedCertificateGenerator;
-import org.testng.annotations.BeforeSuite;
-import org.testng.annotations.Test;
->>>>>>> 368a5d37
 
 public class CertificateValidationUtilTest {
 
@@ -86,9 +67,9 @@
   private X509Certificate leafIntermediateSigned;
   private X509Certificate uriWithSpaces;
 
-  @BeforeSuite
-  public void loadKeyStore() throws Exception {
-    keyStore = KeyStore.getInstance("PKCS12");
+    @BeforeAll
+    public void loadKeyStore() throws Exception {
+        keyStore = KeyStore.getInstance("PKCS12");
 
     InputStream inputStream = getClass().getResourceAsStream("validation-certs.pfx");
 
@@ -144,62 +125,6 @@
   @Test
   public void testBuildTrustedCertPath_LeafSelfSigned_NotTrusted() {
     List<X509Certificate> certificateChain = List.of(leafSelfSigned);
-
-    expectThrows(
-        UaException.class, () -> buildTrustedCertPath(certificateChain, emptySet(), emptySet()));
-  }
-
-  @Test
-  public void testBuildTrustedCertPath_LeafIntermediateSigned() throws Exception {
-    // chain: leaf
-    // trusted: ca-intermedate
-    // issuers: ca-root
-    {
-      List<X509Certificate> certificateChain = List.of(leafIntermediateSigned);
-
-      buildTrustedCertPath(certificateChain, Set.of(caIntermediate), Set.of(caRoot));
-    }
-
-<<<<<<< HEAD
-    private static final String ALIAS_CA_INTERMEDIATE = "ca-intermediate";
-    private static final String ALIAS_CA_ROOT = "ca-root";
-    private static final String ALIAS_LEAF_INTERMEDIATE_SIGNED = "leaf-intermediate-signed";
-    private static final String ALIAS_LEAF_SELF_SIGNED = "leaf-self-signed";
-    private static final String ALIAS_URI_WITH_SPACES = "uri-with-spaces";
-
-    private KeyStore keyStore;
-    private X509Certificate caIntermediate;
-    private X509Certificate caRoot;
-    private X509Certificate leafSelfSigned;
-    private X509Certificate leafIntermediateSigned;
-    private X509Certificate uriWithSpaces;
-
-    @BeforeAll
-    public void loadKeyStore() throws Exception {
-        keyStore = KeyStore.getInstance("PKCS12");
-=======
-    // chain: leaf, ca-intermediate
-    // trusted: ca-intermediate
-    // issuers: ca-root
-    {
-      List<X509Certificate> certificateChain = List.of(leafIntermediateSigned, caIntermediate);
->>>>>>> 368a5d37
-
-      buildTrustedCertPath(certificateChain, Set.of(caIntermediate), Set.of(caRoot));
-    }
-
-    // chain: leaf, ca-intermediate
-    // trusted: ca-root
-    {
-      List<X509Certificate> certificateChain = List.of(leafIntermediateSigned, caIntermediate);
-
-      buildTrustedCertPath(certificateChain, Set.of(caRoot), emptySet());
-    }
-
-<<<<<<< HEAD
-    @Test
-    public void testBuildTrustedCertPath_LeafSelfSigned_NotTrusted() {
-        List<X509Certificate> certificateChain = newArrayList(leafSelfSigned);
 
         assertThrows(
             UaException.class,
@@ -211,34 +136,40 @@
         );
     }
 
-    @Test
-    public void testBuildTrustedCertPath_LeafIntermediateSigned() throws Exception {
-        // chain: leaf
-        // trusted: ca-intermedate
-        // issuers: ca-root
-        {
-            List<X509Certificate> certificateChain = newArrayList(leafIntermediateSigned);
-
-            buildTrustedCertPath(
-                certificateChain,
-                newHashSet(caIntermediate),
-                newHashSet(caRoot)
-            );
-        }
-
-        // chain: leaf, ca-intermediate
-        // trusted: ca-intermediate
-        // issuers: ca-root
-        {
-            List<X509Certificate> certificateChain = newArrayList(leafIntermediateSigned, caIntermediate);
-=======
+  @Test
+  public void testBuildTrustedCertPath_LeafIntermediateSigned() throws Exception {
+    // chain: leaf
+    // trusted: ca-intermedate
+    // issuers: ca-root
+    {
+      List<X509Certificate> certificateChain = List.of(leafIntermediateSigned);
+
+      buildTrustedCertPath(certificateChain, Set.of(caIntermediate), Set.of(caRoot));
+    }
+
+    // chain: leaf, ca-intermediate
+    // trusted: ca-intermediate
+    // issuers: ca-root
+    {
+      List<X509Certificate> certificateChain = List.of(leafIntermediateSigned, caIntermediate);
+
+      buildTrustedCertPath(certificateChain, Set.of(caIntermediate), Set.of(caRoot));
+    }
+
+    // chain: leaf, ca-intermediate
+    // trusted: ca-root
+    {
+      List<X509Certificate> certificateChain = List.of(leafIntermediateSigned, caIntermediate);
+
+      buildTrustedCertPath(certificateChain, Set.of(caRoot), emptySet());
+    }
+
     // chain: leaf, ca-intermediate, ca-root
     // trusted: ca-intermediate
     // issuers: ca-root
     {
       List<X509Certificate> certificateChain =
           List.of(leafIntermediateSigned, caIntermediate, caRoot);
->>>>>>> 368a5d37
 
       buildTrustedCertPath(certificateChain, Set.of(caIntermediate), Set.of(caRoot));
     }
@@ -260,33 +191,6 @@
 
       buildTrustedCertPath(certificateChain, Set.of(caIntermediate, caRoot), emptySet());
     }
-<<<<<<< HEAD
-
-    @Test
-    public void testBuildAndValidate_LeafIntermediateSigned_Revoked() {
-        // chain: leaf
-        // trusted: ca-intermediate
-        // issuers: ca-root
-        // crls: ca-intermediate revokes leaf
-        {
-            List<X509Certificate> certificateChain = newArrayList(leafIntermediateSigned);
-
-            UaException e = assertThrows(UaException.class, () -> {
-                HashSet<X509CRL> x509CRLS = newHashSet(
-                    generateCrl(
-                        caIntermediate,
-                        (PrivateKey) keyStore.getKey(
-                            ALIAS_CA_INTERMEDIATE, "password".toCharArray()),
-                        leafIntermediateSigned
-                    )
-                );
-
-                PKIXCertPathBuilderResult pathBuilderResult = buildTrustedCertPath(
-                    certificateChain,
-                    newHashSet(caIntermediate),
-                    newHashSet(caRoot)
-                );
-=======
   }
 
   @Test
@@ -299,7 +203,7 @@
       List<X509Certificate> certificateChain = List.of(leafIntermediateSigned);
 
       UaException e =
-          expectThrows(
+          assertThrows(
               UaException.class,
               () -> {
                 Set<X509CRL> x509CRLS =
@@ -312,7 +216,6 @@
 
                 PKIXCertPathBuilderResult pathBuilderResult =
                     buildTrustedCertPath(certificateChain, Set.of(caIntermediate), Set.of(caRoot));
->>>>>>> 368a5d37
 
                 validateTrustedCertPath(
                     pathBuilderResult.getCertPath(),
@@ -326,41 +229,11 @@
                     pathBuilderResult.getTrustAnchor(),
                     x509CRLS,
                     EnumSet.of(ValidationCheck.REVOCATION),
-<<<<<<< HEAD
-                    false
-                );
-            });
+                    false);
+              });
 
             assertEquals(new StatusCode(StatusCodes.Bad_CertificateRevoked), e.getStatusCode());
         }
-
-        // chain: leaf
-        // trusted: ca-intermediate
-        // issuers: ca-root
-        // crls: ca-root revokes ca-intermediate
-        {
-            List<X509Certificate> certificateChain = newArrayList(leafIntermediateSigned);
-
-            UaException e = assertThrows(UaException.class, () -> {
-                HashSet<X509CRL> x509CRLS = newHashSet(
-                    generateCrl(
-                        caRoot,
-                        (PrivateKey) keyStore.getKey(
-                            ALIAS_CA_ROOT, "password".toCharArray()),
-                        caIntermediate)
-                );
-
-                PKIXCertPathBuilderResult pathBuilderResult = buildTrustedCertPath(
-                    certificateChain,
-                    newHashSet(caIntermediate),
-                    newHashSet(caRoot)
-                );
-=======
-                    false);
-              });
-
-      assertEquals(e.getStatusCode(), new StatusCode(StatusCodes.Bad_CertificateRevoked));
-    }
 
     // chain: leaf
     // trusted: ca-intermediate
@@ -370,7 +243,7 @@
       List<X509Certificate> certificateChain = List.of(leafIntermediateSigned);
 
       UaException e =
-          expectThrows(
+          assertThrows(
               UaException.class,
               () -> {
                 Set<X509CRL> x509CRLS =
@@ -382,7 +255,6 @@
 
                 PKIXCertPathBuilderResult pathBuilderResult =
                     buildTrustedCertPath(certificateChain, Set.of(caIntermediate), Set.of(caRoot));
->>>>>>> 368a5d37
 
                 validateTrustedCertPath(
                     pathBuilderResult.getCertPath(),
@@ -399,60 +271,29 @@
                     false);
               });
 
-<<<<<<< HEAD
             assertEquals(new StatusCode(StatusCodes.Bad_CertificateIssuerRevoked), e.getStatusCode());
         }
-=======
-      assertEquals(e.getStatusCode(), new StatusCode(StatusCodes.Bad_CertificateIssuerRevoked));
->>>>>>> 368a5d37
-    }
-  }
-
-<<<<<<< HEAD
-    @Test
-    public void testBuildTrustedCertPath_NoTrusted_NoIssuers() {
-    	assertThrows(UaException.class, () ->
-            buildTrustedCertPath(
-                newArrayList(leafSelfSigned),
-                emptySet(),
-                emptySet()
-            )
-        );
-
-    	assertThrows(UaException.class, () ->
-            buildTrustedCertPath(
-                newArrayList(leafIntermediateSigned),
-                emptySet(),
-                emptySet()
-            )
-        );
-
-    	assertThrows(UaException.class, () ->
-=======
+    }
+
   @Test
   public void testBuildTrustedCertPath_NoTrusted_NoIssuers() {
-    expectThrows(
+    assertThrows(
         UaException.class,
         () -> buildTrustedCertPath(List.of(leafSelfSigned), emptySet(), emptySet()));
 
-    expectThrows(
+    assertThrows(
         UaException.class,
         () -> buildTrustedCertPath(List.of(leafIntermediateSigned), emptySet(), emptySet()));
 
-    expectThrows(
+    assertThrows(
         UaException.class,
         () ->
->>>>>>> 368a5d37
             buildTrustedCertPath(
                 List.of(leafIntermediateSigned, caIntermediate), emptySet(), emptySet()));
 
-<<<<<<< HEAD
-    	assertThrows(UaException.class, () ->
-=======
-    expectThrows(
+    assertThrows(
         UaException.class,
         () ->
->>>>>>> 368a5d37
             buildTrustedCertPath(
                 List.of(leafIntermediateSigned, caIntermediate, caRoot), emptySet(), emptySet()));
   }
@@ -486,32 +327,6 @@
 
       buildTrustedCertPath(certificateChain, Set.of(caRoot), Set.of(caIntermediate));
     }
-<<<<<<< HEAD
-
-    @Test
-    public void testBuildAndValidate_IssuerRevoked() {
-        // chain: leaf
-        // trusted: ca-root
-        // issuers: ca-intermediate
-        // crls: ca-root revokes ca-intermediate
-        {
-            List<X509Certificate> certificateChain = newArrayList(leafIntermediateSigned);
-
-            UaException e = assertThrows(UaException.class, () -> {
-                HashSet<X509CRL> x509CRLS = newHashSet(
-                    generateCrl(
-                        caRoot,
-                        (PrivateKey) keyStore.getKey(
-                            ALIAS_CA_ROOT, "password".toCharArray()),
-                        caIntermediate)
-                );
-
-                PKIXCertPathBuilderResult pathBuilderResult = buildTrustedCertPath(
-                    certificateChain,
-                    newHashSet(caRoot),
-                    newHashSet(caIntermediate)
-                );
-=======
   }
 
   @Test
@@ -524,7 +339,7 @@
       List<X509Certificate> certificateChain = List.of(leafIntermediateSigned);
 
       UaException e =
-          expectThrows(
+          assertThrows(
               UaException.class,
               () -> {
                 Set<X509CRL> x509CRLS =
@@ -536,7 +351,6 @@
 
                 PKIXCertPathBuilderResult pathBuilderResult =
                     buildTrustedCertPath(certificateChain, Set.of(caRoot), Set.of(caIntermediate));
->>>>>>> 368a5d37
 
                 CertificateValidationUtil.validateTrustedCertPath(
                     pathBuilderResult.getCertPath(),
@@ -553,14 +367,9 @@
                     false);
               });
 
-<<<<<<< HEAD
             assertEquals(new StatusCode(StatusCodes.Bad_CertificateIssuerRevoked), e.getStatusCode());
         }
-=======
-      assertEquals(e.getStatusCode(), new StatusCode(StatusCodes.Bad_CertificateIssuerRevoked));
->>>>>>> 368a5d37
-    }
-  }
+    }
 
   @Test
   public void testCertificateIsCa() throws KeyStoreException {
