--- conflicted
+++ resolved
@@ -10,23 +10,13 @@
 
 package org.eclipse.milo.opcua.stack.core.util;
 
-<<<<<<< HEAD
 import static org.junit.jupiter.api.Assertions.assertEquals;
 import static org.junit.jupiter.api.Assertions.assertNull;
+import static org.junit.jupiter.api.Assertions.assertThrows;
 
 import java.util.concurrent.atomic.AtomicInteger;
 import java.util.function.Supplier;
-
 import org.junit.jupiter.api.Test;
-=======
-import static org.testng.Assert.assertEquals;
-import static org.testng.Assert.assertNull;
-import static org.testng.Assert.assertThrows;
-
-import java.util.concurrent.atomic.AtomicInteger;
-import java.util.function.Supplier;
-import org.testng.annotations.Test;
->>>>>>> 368a5d37
 
 public class LazyTest {
 
@@ -37,14 +27,6 @@
     assertEquals("foo", lazy.get(() -> "foo"));
   }
 
-<<<<<<< HEAD
-        Object o1 = lazy.getOrCompute(() -> instance);
-        assertEquals(instance, o1);
-
-        Object o2 = lazy.getOrCompute(() -> instance);
-        assertEquals(instance, o2);
-    }
-=======
   @Test
   void getOrThrow() throws Exception {
     var lazy = new Lazy<>();
@@ -56,7 +38,6 @@
                 () -> {
                   throw new Exception();
                 }));
->>>>>>> 368a5d37
 
     assertEquals("foo", lazy.getOrThrow(() -> "foo"));
   }
@@ -103,21 +84,12 @@
           }
         };
 
-<<<<<<< HEAD
-        Object o1 = lazy.getOrCompute(supplier);
-        assertEquals(instance, o1);
-
-        Object o2 = lazy.getOrCompute(supplier);
-        assertEquals(instance, o2);
-    }
-=======
     Object o1 = lazy.get(supplier);
     assertEquals(o1, instance);
 
     Object o2 = lazy.get(supplier);
     assertEquals(o2, instance);
   }
->>>>>>> 368a5d37
 
   @Test
   void lazyIsResettable() {
@@ -142,10 +114,6 @@
           }
         };
 
-<<<<<<< HEAD
-        Object o1 = lazy.getOrCompute(supplier);
-        assertEquals(instance1, o1);
-=======
     Object o1 = lazy.get(supplier);
     assertEquals(o1, instance1);
 
@@ -154,19 +122,12 @@
     Object o2 = lazy.get(supplier);
     assertEquals(o2, instance2);
   }
->>>>>>> 368a5d37
 
   @Test
   void lazySet() {
     var lazy = new Lazy<>();
 
-<<<<<<< HEAD
-        Object o2 = lazy.getOrCompute(supplier);
-        assertEquals(instance2, o2);
-    }
-=======
     assertEquals("foo", lazy.get(() -> "foo"));
->>>>>>> 368a5d37
 
     var instance = new Object();
     lazy.set(instance);
