--- conflicted
+++ resolved
@@ -10,8 +10,8 @@
 
 package org.eclipse.milo.opcua.stack.core.util;
 
-import static org.testng.Assert.assertEquals;
-import static org.testng.Assert.assertNotNull;
+import static org.junit.jupiter.api.Assertions.assertEquals;
+import static org.junit.jupiter.api.Assertions.assertNotNull;
 
 import java.security.KeyPair;
 import java.security.cert.X509Certificate;
@@ -19,13 +19,6 @@
 import org.bouncycastle.pkcs.PKCS10CertificationRequest;
 import org.junit.jupiter.api.Test;
 
-<<<<<<< HEAD
-import static com.google.common.collect.Lists.newArrayList;
-import static org.junit.jupiter.api.Assertions.assertEquals;
-import static org.junit.jupiter.api.Assertions.assertNotNull;
-
-=======
->>>>>>> 368a5d37
 public class CertificateUtilTest {
 
   private final KeyPair keyPair;
@@ -73,7 +66,6 @@
                 certificate, CertificateUtil.SUBJECT_ALT_NAME_IP_ADDRESS)
             .get(0);
 
-<<<<<<< HEAD
         assertEquals("urn:eclipse:milo:test", uri);
         assertEquals("localhost", dnsName);
         assertEquals("127.0.0.1", ipAddress);
@@ -96,27 +88,4 @@
         assertEquals(newArrayList("127.0.0.1", "127.0.0.2"), sanDnsNames);
     }
 
-=======
-    assertEquals(uri, "urn:eclipse:milo:test");
-    assertEquals(dnsName, "localhost");
-    assertEquals(ipAddress, "127.0.0.1");
-  }
-
-  @Test
-  public void testGetSanUri() {
-    assertEquals(CertificateUtil.getSanUri(certificate).orElse(null), "urn:eclipse:milo:test");
-  }
-
-  @Test
-  public void testGetSanDnsNames() {
-    List<String> sanDnsNames = CertificateUtil.getSanDnsNames(certificate);
-    assertEquals(sanDnsNames, List.of("localhost", "hostname"));
-  }
-
-  @Test
-  public void testGetSanIpAddresses() {
-    List<String> sanDnsNames = CertificateUtil.getSanIpAddresses(certificate);
-    assertEquals(sanDnsNames, List.of("127.0.0.1", "127.0.0.2"));
-  }
->>>>>>> 368a5d37
 }