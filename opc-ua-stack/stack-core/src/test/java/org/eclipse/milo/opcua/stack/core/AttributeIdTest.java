/*
 * Copyright (c) 2024 the Eclipse Milo Authors
 *
 * This program and the accompanying materials are made
 * available under the terms of the Eclipse Public License 2.0
 * which is available at https://www.eclipse.org/legal/epl-2.0/
 *
 * SPDX-License-Identifier: EPL-2.0
 */

package org.eclipse.milo.opcua.stack.core;

<<<<<<< HEAD
import static org.junit.jupiter.api.Assertions.assertEquals;
import static org.junit.jupiter.api.Assertions.assertFalse;

import java.util.List;

import org.junit.jupiter.api.Test;

import com.google.common.collect.Lists;
=======
import static org.testng.Assert.assertEquals;
import static org.testng.Assert.assertFalse;
import static org.testng.Assert.assertTrue;
>>>>>>> 368a5d37

import java.util.ArrayList;
import org.testng.annotations.Test;

public class AttributeIdTest {

<<<<<<< HEAD
            assertEquals(AttributeId.from(id).get(), attributeId);
        }
=======
  @Test
  public void testFrom() {
    for (AttributeId attributeId : AttributeId.values()) {
      int id = attributeId.id();
>>>>>>> 368a5d37

      assertEquals(attributeId, AttributeId.from(id).orElseThrow());
    }

<<<<<<< HEAD
    @Test
    public void testOrdering() {
        List<AttributeId> attributes = Lists.newArrayList(AttributeId.VARIABLE_TYPE_ATTRIBUTES);

        assertEquals(attributes.get(0), AttributeId.NodeId);
        assertEquals(attributes.get(1), AttributeId.NodeClass);
        assertEquals(attributes.get(2), AttributeId.BrowseName);
        assertEquals(attributes.get(3), AttributeId.DisplayName);
        assertEquals(attributes.get(4), AttributeId.Description);
        assertEquals(attributes.get(5), AttributeId.WriteMask);
        assertEquals(attributes.get(6), AttributeId.UserWriteMask);

        assertEquals(attributes.get(7), AttributeId.Value);
        assertEquals(attributes.get(8), AttributeId.DataType);
        assertEquals(attributes.get(9), AttributeId.ValueRank);
        assertEquals(attributes.get(10), AttributeId.ArrayDimensions);
        assertEquals(attributes.get(11), AttributeId.IsAbstract);
=======
    assertFalse(AttributeId.from(-1).isPresent());
    assertFalse(AttributeId.from(0).isPresent());
    assertFalse(AttributeId.from(28).isPresent());
  }

  @Test
  public void testIsValid() {
    for (AttributeId attributeId : AttributeId.values()) {
      int id = attributeId.id();

      assertTrue(AttributeId.isValid(id));
>>>>>>> 368a5d37
    }

    assertFalse(AttributeId.isValid(-1));
    assertFalse(AttributeId.isValid(0));
    assertFalse(AttributeId.isValid(28));
  }

  @Test
  public void testDataTypeAttributes() {
    var attributes = new ArrayList<>(AttributeId.DATA_TYPE_ATTRIBUTES);

    assertEquals(AttributeId.NodeId, attributes.get(0));
    assertEquals(AttributeId.NodeClass, attributes.get(1));
    assertEquals(AttributeId.BrowseName, attributes.get(2));
    assertEquals(AttributeId.DisplayName, attributes.get(3));
    assertEquals(AttributeId.Description, attributes.get(4));
    assertEquals(AttributeId.WriteMask, attributes.get(5));
    assertEquals(AttributeId.UserWriteMask, attributes.get(6));
    assertEquals(AttributeId.RolePermissions, attributes.get(7));
    assertEquals(AttributeId.UserRolePermissions, attributes.get(8));
    assertEquals(AttributeId.AccessRestrictions, attributes.get(9));

    assertEquals(AttributeId.IsAbstract, attributes.get(10));
    assertEquals(AttributeId.DataTypeDefinition, attributes.get(11));
  }

  @Test
  public void testVariableAttributes() {
    var attributes = new ArrayList<>(AttributeId.VARIABLE_ATTRIBUTES);

    assertEquals(AttributeId.NodeId, attributes.get(0));
    assertEquals(AttributeId.NodeClass, attributes.get(1));
    assertEquals(AttributeId.BrowseName, attributes.get(2));
    assertEquals(AttributeId.DisplayName, attributes.get(3));
    assertEquals(AttributeId.Description, attributes.get(4));
    assertEquals(AttributeId.WriteMask, attributes.get(5));
    assertEquals(AttributeId.UserWriteMask, attributes.get(6));
    assertEquals(AttributeId.RolePermissions, attributes.get(7));
    assertEquals(AttributeId.UserRolePermissions, attributes.get(8));
    assertEquals(AttributeId.AccessRestrictions, attributes.get(9));

    assertEquals(AttributeId.Value, attributes.get(10));
    assertEquals(AttributeId.DataType, attributes.get(11));
    assertEquals(AttributeId.ValueRank, attributes.get(12));
    assertEquals(AttributeId.ArrayDimensions, attributes.get(13));
    assertEquals(AttributeId.AccessLevel, attributes.get(14));
    assertEquals(AttributeId.UserAccessLevel, attributes.get(15));
    assertEquals(AttributeId.MinimumSamplingInterval, attributes.get(16));
    assertEquals(AttributeId.Historizing, attributes.get(17));
    assertEquals(AttributeId.AccessLevelEx, attributes.get(18));
  }

  @Test
  public void testVariableTypeAttributes() {
    var attributes = new ArrayList<>(AttributeId.VARIABLE_TYPE_ATTRIBUTES);

    assertEquals(AttributeId.NodeId, attributes.get(0));
    assertEquals(AttributeId.NodeClass, attributes.get(1));
    assertEquals(AttributeId.BrowseName, attributes.get(2));
    assertEquals(AttributeId.DisplayName, attributes.get(3));
    assertEquals(AttributeId.Description, attributes.get(4));
    assertEquals(AttributeId.WriteMask, attributes.get(5));
    assertEquals(AttributeId.UserWriteMask, attributes.get(6));
    assertEquals(AttributeId.RolePermissions, attributes.get(7));
    assertEquals(AttributeId.UserRolePermissions, attributes.get(8));
    assertEquals(AttributeId.AccessRestrictions, attributes.get(9));

    assertEquals(AttributeId.Value, attributes.get(10));
    assertEquals(AttributeId.DataType, attributes.get(11));
    assertEquals(AttributeId.ValueRank, attributes.get(12));
    assertEquals(AttributeId.ArrayDimensions, attributes.get(13));
    assertEquals(AttributeId.IsAbstract, attributes.get(14));
  }
}<|MERGE_RESOLUTION|>--- conflicted
+++ resolved
@@ -10,58 +10,22 @@
 
 package org.eclipse.milo.opcua.stack.core;
 
-<<<<<<< HEAD
 import static org.junit.jupiter.api.Assertions.assertEquals;
 import static org.junit.jupiter.api.Assertions.assertFalse;
 
-import java.util.List;
-
+import java.util.ArrayList;
 import org.junit.jupiter.api.Test;
-
-import com.google.common.collect.Lists;
-=======
-import static org.testng.Assert.assertEquals;
-import static org.testng.Assert.assertFalse;
-import static org.testng.Assert.assertTrue;
->>>>>>> 368a5d37
-
-import java.util.ArrayList;
-import org.testng.annotations.Test;
 
 public class AttributeIdTest {
 
-<<<<<<< HEAD
-            assertEquals(AttributeId.from(id).get(), attributeId);
-        }
-=======
   @Test
   public void testFrom() {
     for (AttributeId attributeId : AttributeId.values()) {
       int id = attributeId.id();
->>>>>>> 368a5d37
 
-      assertEquals(attributeId, AttributeId.from(id).orElseThrow());
-    }
+            assertEquals(AttributeId.from(id).orElseThrow(), attributeId);
+        }
 
-<<<<<<< HEAD
-    @Test
-    public void testOrdering() {
-        List<AttributeId> attributes = Lists.newArrayList(AttributeId.VARIABLE_TYPE_ATTRIBUTES);
-
-        assertEquals(attributes.get(0), AttributeId.NodeId);
-        assertEquals(attributes.get(1), AttributeId.NodeClass);
-        assertEquals(attributes.get(2), AttributeId.BrowseName);
-        assertEquals(attributes.get(3), AttributeId.DisplayName);
-        assertEquals(attributes.get(4), AttributeId.Description);
-        assertEquals(attributes.get(5), AttributeId.WriteMask);
-        assertEquals(attributes.get(6), AttributeId.UserWriteMask);
-
-        assertEquals(attributes.get(7), AttributeId.Value);
-        assertEquals(attributes.get(8), AttributeId.DataType);
-        assertEquals(attributes.get(9), AttributeId.ValueRank);
-        assertEquals(attributes.get(10), AttributeId.ArrayDimensions);
-        assertEquals(attributes.get(11), AttributeId.IsAbstract);
-=======
     assertFalse(AttributeId.from(-1).isPresent());
     assertFalse(AttributeId.from(0).isPresent());
     assertFalse(AttributeId.from(28).isPresent());
@@ -73,7 +37,6 @@
       int id = attributeId.id();
 
       assertTrue(AttributeId.isValid(id));
->>>>>>> 368a5d37
     }
 
     assertFalse(AttributeId.isValid(-1));
@@ -85,45 +48,45 @@
   public void testDataTypeAttributes() {
     var attributes = new ArrayList<>(AttributeId.DATA_TYPE_ATTRIBUTES);
 
-    assertEquals(AttributeId.NodeId, attributes.get(0));
-    assertEquals(AttributeId.NodeClass, attributes.get(1));
-    assertEquals(AttributeId.BrowseName, attributes.get(2));
-    assertEquals(AttributeId.DisplayName, attributes.get(3));
-    assertEquals(AttributeId.Description, attributes.get(4));
-    assertEquals(AttributeId.WriteMask, attributes.get(5));
-    assertEquals(AttributeId.UserWriteMask, attributes.get(6));
-    assertEquals(AttributeId.RolePermissions, attributes.get(7));
-    assertEquals(AttributeId.UserRolePermissions, attributes.get(8));
-    assertEquals(AttributeId.AccessRestrictions, attributes.get(9));
+    assertEquals(attributes.get(0), AttributeId.NodeId);
+    assertEquals(attributes.get(1), AttributeId.NodeClass);
+    assertEquals(attributes.get(2), AttributeId.BrowseName);
+    assertEquals(attributes.get(3), AttributeId.DisplayName);
+    assertEquals(attributes.get(4), AttributeId.Description);
+    assertEquals(attributes.get(5), AttributeId.WriteMask);
+    assertEquals(attributes.get(6), AttributeId.UserWriteMask);
+    assertEquals(attributes.get(7), AttributeId.RolePermissions);
+    assertEquals(attributes.get(8), AttributeId.UserRolePermissions);
+    assertEquals(attributes.get(9), AttributeId.AccessRestrictions);
 
-    assertEquals(AttributeId.IsAbstract, attributes.get(10));
-    assertEquals(AttributeId.DataTypeDefinition, attributes.get(11));
+    assertEquals(attributes.get(10), AttributeId.IsAbstract);
+    assertEquals(attributes.get(11), AttributeId.DataTypeDefinition);
   }
 
   @Test
   public void testVariableAttributes() {
     var attributes = new ArrayList<>(AttributeId.VARIABLE_ATTRIBUTES);
 
-    assertEquals(AttributeId.NodeId, attributes.get(0));
-    assertEquals(AttributeId.NodeClass, attributes.get(1));
-    assertEquals(AttributeId.BrowseName, attributes.get(2));
-    assertEquals(AttributeId.DisplayName, attributes.get(3));
-    assertEquals(AttributeId.Description, attributes.get(4));
-    assertEquals(AttributeId.WriteMask, attributes.get(5));
-    assertEquals(AttributeId.UserWriteMask, attributes.get(6));
-    assertEquals(AttributeId.RolePermissions, attributes.get(7));
-    assertEquals(AttributeId.UserRolePermissions, attributes.get(8));
-    assertEquals(AttributeId.AccessRestrictions, attributes.get(9));
+    assertEquals(attributes.get(0), AttributeId.NodeId);
+    assertEquals(attributes.get(1), AttributeId.NodeClass);
+    assertEquals(attributes.get(2), AttributeId.BrowseName);
+    assertEquals(attributes.get(3), AttributeId.DisplayName);
+    assertEquals(attributes.get(4), AttributeId.Description);
+    assertEquals(attributes.get(5), AttributeId.WriteMask);
+    assertEquals(attributes.get(6), AttributeId.UserWriteMask);
+    assertEquals(attributes.get(7), AttributeId.RolePermissions);
+    assertEquals(attributes.get(8), AttributeId.UserRolePermissions);
+    assertEquals(attributes.get(9), AttributeId.AccessRestrictions);
 
-    assertEquals(AttributeId.Value, attributes.get(10));
-    assertEquals(AttributeId.DataType, attributes.get(11));
-    assertEquals(AttributeId.ValueRank, attributes.get(12));
-    assertEquals(AttributeId.ArrayDimensions, attributes.get(13));
-    assertEquals(AttributeId.AccessLevel, attributes.get(14));
-    assertEquals(AttributeId.UserAccessLevel, attributes.get(15));
-    assertEquals(AttributeId.MinimumSamplingInterval, attributes.get(16));
-    assertEquals(AttributeId.Historizing, attributes.get(17));
-    assertEquals(AttributeId.AccessLevelEx, attributes.get(18));
+    assertEquals(attributes.get(10), AttributeId.Value);
+    assertEquals(attributes.get(11), AttributeId.DataType);
+    assertEquals(attributes.get(12), AttributeId.ValueRank);
+    assertEquals(attributes.get(13), AttributeId.ArrayDimensions);
+    assertEquals(attributes.get(14), AttributeId.AccessLevel);
+    assertEquals(attributes.get(15), AttributeId.UserAccessLevel);
+    assertEquals(attributes.get(16), AttributeId.MinimumSamplingInterval);
+    assertEquals(attributes.get(17), AttributeId.Historizing);
+    assertEquals(attributes.get(18), AttributeId.AccessLevelEx);
   }
 
   @Test
