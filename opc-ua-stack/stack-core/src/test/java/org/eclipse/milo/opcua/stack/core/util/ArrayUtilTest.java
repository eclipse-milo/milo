/*
 * Copyright (c) 2024 the Eclipse Milo Authors
 *
 * This program and the accompanying materials are made
 * available under the terms of the Eclipse Public License 2.0
 * which is available at https://www.eclipse.org/legal/epl-2.0/
 *
 * SPDX-License-Identifier: EPL-2.0
 */

package org.eclipse.milo.opcua.stack.core.util;

<<<<<<< HEAD
import static org.junit.jupiter.api.Assertions.assertArrayEquals;
import static org.junit.jupiter.api.Assertions.assertEquals;

import java.lang.reflect.Array;

import org.junit.jupiter.params.ParameterizedTest;
import org.junit.jupiter.params.provider.MethodSource;

public class ArrayUtilTest {

    public static Object[][] getArrays() {
        return new Object[][]{
                {new Integer[]{0, 1, 2, 3, 4, 5, 6, 7}},
                {new int[]{0, 1, 2, 3, 4, 5, 6, 7}},
                {new int[][]{{0, 1}, {2, 3}, {4, 5}, {6, 7}}},
                {new int[][][]{{{0, 1}, {2, 3},}, {{4, 5}, {6, 7}}}}
        };
    }

    @ParameterizedTest
    @MethodSource("getArrays")
    public void testRoundTrip(Object array) throws Exception {
        Object flattened = ArrayUtil.flatten(array);
        Object unflattened = ArrayUtil.unflatten(flattened, ArrayUtil.getDimensions(array));
        if (array instanceof Object[]) {
        	assertArrayEquals((Object[]) array, (Object[]) unflattened);
        } else if (array instanceof int[]){
        	assertArrayEquals((int[]) array, (int[]) unflattened);
        }
    }

    @ParameterizedTest
    @MethodSource("getArrays")
    public void testFlatten(Object array) throws Exception {
        Object flattened = ArrayUtil.flatten(array);

        for (int i = 0; i < Array.getLength(flattened); i++) {
            assertEquals(i, Array.get(flattened, i));
        }
    }

    public static Object[][] getDimensions() {
        return new Object[][]{
                {new int[0], new int[]{0}},
                {new int[1], new int[]{1}},
                {new int[0][0], new int[]{0, 0}},
                {new int[1][2], new int[]{1, 2}},
                {new int[0][0][0], new int[]{0, 0, 0}},
                {new int[1][2][3], new int[]{1, 2, 3}}
        };
=======
import static org.testng.Assert.assertEquals;

import java.lang.reflect.Array;
import org.testng.annotations.DataProvider;
import org.testng.annotations.Test;

public class ArrayUtilTest {

  @DataProvider(name = "arrays")
  public Object[][] getArrays() {
    return new Object[][] {
      {new Integer[] {0, 1, 2, 3, 4, 5, 6, 7}},
      {new int[] {0, 1, 2, 3, 4, 5, 6, 7}},
      {new int[][] {{0, 1}, {2, 3}, {4, 5}, {6, 7}}},
      {
        new int[][][] {
          {
            {0, 1}, {2, 3},
          },
          {{4, 5}, {6, 7}}
        }
      }
    };
  }

  @Test(dataProvider = "arrays")
  public void testRoundTrip(Object array) throws Exception {
    Object flattened = ArrayUtil.flatten(array);
    Object unflattened = ArrayUtil.unflatten(flattened, ArrayUtil.getDimensions(array));

    assertEquals(unflattened, array);
  }

  @Test(dataProvider = "arrays")
  public void testFlatten(Object array) throws Exception {
    Object flattened = ArrayUtil.flatten(array);

    for (int i = 0; i < Array.getLength(flattened); i++) {
      assertEquals(Array.get(flattened, i), i);
>>>>>>> 368a5d37
    }
  }

<<<<<<< HEAD
    @ParameterizedTest
    @MethodSource("getDimensions")
    public void testGetDimensions(Object array, int[] dimensions) throws Exception {
        assertArrayEquals(dimensions, ArrayUtil.getDimensions(array));
    }

    public static Object[][] getTypedArrays() {
        return new Object[][]{
                {new int[1], int.class},
                {new int[2][2], int.class},
                {new int[3][3][3], int.class},
                {new Integer[1], Integer.class},
                {new Integer[2][2], Integer.class},
                {new Integer[3][3][3], Integer.class},
                {new String[1], String.class},
                {new String[2][2], String.class},
                {new String[3][3][3], String.class},
        };
    }

    @ParameterizedTest
    @MethodSource("getTypedArrays")
    public void testGetType(Object array, Class<?> type) throws Exception {
        assertEquals(type, ArrayUtil.getType(array));
    }
=======
  @DataProvider(name = "dimensions")
  public Object[][] getDimensions() {
    return new Object[][] {
      {new int[0], new int[] {0}},
      {new int[1], new int[] {1}},
      {new int[0][0], new int[] {0, 0}},
      {new int[1][2], new int[] {1, 2}},
      {new int[0][0][0], new int[] {0, 0, 0}},
      {new int[1][2][3], new int[] {1, 2, 3}}
    };
  }

  @Test(dataProvider = "dimensions")
  public void testGetDimensions(Object array, int[] dimensions) throws Exception {
    assertEquals(ArrayUtil.getDimensions(array), dimensions);
  }

  @DataProvider(name = "typedArrays")
  public Object[][] getTypedArrays() {
    return new Object[][] {
      {new int[1], int.class},
      {new int[2][2], int.class},
      {new int[3][3][3], int.class},
      {new Integer[1], Integer.class},
      {new Integer[2][2], Integer.class},
      {new Integer[3][3][3], Integer.class},
      {new String[1], String.class},
      {new String[2][2], String.class},
      {new String[3][3][3], String.class},
    };
  }
>>>>>>> 368a5d37

  @Test(dataProvider = "typedArrays")
  public void testGetType(Object array, Class<?> type) throws Exception {
    assertEquals(ArrayUtil.getType(array), type);
  }
}<|MERGE_RESOLUTION|>--- conflicted
+++ resolved
@@ -10,68 +10,16 @@
 
 package org.eclipse.milo.opcua.stack.core.util;
 
-<<<<<<< HEAD
 import static org.junit.jupiter.api.Assertions.assertArrayEquals;
 import static org.junit.jupiter.api.Assertions.assertEquals;
 
 import java.lang.reflect.Array;
-
 import org.junit.jupiter.params.ParameterizedTest;
 import org.junit.jupiter.params.provider.MethodSource;
 
 public class ArrayUtilTest {
 
-    public static Object[][] getArrays() {
-        return new Object[][]{
-                {new Integer[]{0, 1, 2, 3, 4, 5, 6, 7}},
-                {new int[]{0, 1, 2, 3, 4, 5, 6, 7}},
-                {new int[][]{{0, 1}, {2, 3}, {4, 5}, {6, 7}}},
-                {new int[][][]{{{0, 1}, {2, 3},}, {{4, 5}, {6, 7}}}}
-        };
-    }
-
-    @ParameterizedTest
-    @MethodSource("getArrays")
-    public void testRoundTrip(Object array) throws Exception {
-        Object flattened = ArrayUtil.flatten(array);
-        Object unflattened = ArrayUtil.unflatten(flattened, ArrayUtil.getDimensions(array));
-        if (array instanceof Object[]) {
-        	assertArrayEquals((Object[]) array, (Object[]) unflattened);
-        } else if (array instanceof int[]){
-        	assertArrayEquals((int[]) array, (int[]) unflattened);
-        }
-    }
-
-    @ParameterizedTest
-    @MethodSource("getArrays")
-    public void testFlatten(Object array) throws Exception {
-        Object flattened = ArrayUtil.flatten(array);
-
-        for (int i = 0; i < Array.getLength(flattened); i++) {
-            assertEquals(i, Array.get(flattened, i));
-        }
-    }
-
-    public static Object[][] getDimensions() {
-        return new Object[][]{
-                {new int[0], new int[]{0}},
-                {new int[1], new int[]{1}},
-                {new int[0][0], new int[]{0, 0}},
-                {new int[1][2], new int[]{1, 2}},
-                {new int[0][0][0], new int[]{0, 0, 0}},
-                {new int[1][2][3], new int[]{1, 2, 3}}
-        };
-=======
-import static org.testng.Assert.assertEquals;
-
-import java.lang.reflect.Array;
-import org.testng.annotations.DataProvider;
-import org.testng.annotations.Test;
-
-public class ArrayUtilTest {
-
-  @DataProvider(name = "arrays")
-  public Object[][] getArrays() {
+  public static Object[][] getArrays() {
     return new Object[][] {
       {new Integer[] {0, 1, 2, 3, 4, 5, 6, 7}},
       {new int[] {0, 1, 2, 3, 4, 5, 6, 7}},
@@ -87,53 +35,29 @@
     };
   }
 
-  @Test(dataProvider = "arrays")
-  public void testRoundTrip(Object array) throws Exception {
-    Object flattened = ArrayUtil.flatten(array);
-    Object unflattened = ArrayUtil.unflatten(flattened, ArrayUtil.getDimensions(array));
+    @ParameterizedTest
+    @MethodSource("getArrays")
+    public void testRoundTrip(Object array) throws Exception {
+        Object flattened = ArrayUtil.flatten(array);
+        Object unflattened = ArrayUtil.unflatten(flattened, ArrayUtil.getDimensions(array));
+        if (array instanceof Object[]) {
+            assertArrayEquals((Object[]) array, (Object[]) unflattened);
+        } else if (array instanceof int[]){
+            assertArrayEquals((int[]) array, (int[]) unflattened);
+        }
+    }
 
-    assertEquals(unflattened, array);
-  }
-
-  @Test(dataProvider = "arrays")
-  public void testFlatten(Object array) throws Exception {
+    @ParameterizedTest
+    @MethodSource("getArrays")
+    public void testFlatten(Object array) throws Exception {
     Object flattened = ArrayUtil.flatten(array);
 
     for (int i = 0; i < Array.getLength(flattened); i++) {
-      assertEquals(Array.get(flattened, i), i);
->>>>>>> 368a5d37
+      assertEquals(i,Array.get(flattened, i));
     }
   }
 
-<<<<<<< HEAD
-    @ParameterizedTest
-    @MethodSource("getDimensions")
-    public void testGetDimensions(Object array, int[] dimensions) throws Exception {
-        assertArrayEquals(dimensions, ArrayUtil.getDimensions(array));
-    }
-
-    public static Object[][] getTypedArrays() {
-        return new Object[][]{
-                {new int[1], int.class},
-                {new int[2][2], int.class},
-                {new int[3][3][3], int.class},
-                {new Integer[1], Integer.class},
-                {new Integer[2][2], Integer.class},
-                {new Integer[3][3][3], Integer.class},
-                {new String[1], String.class},
-                {new String[2][2], String.class},
-                {new String[3][3][3], String.class},
-        };
-    }
-
-    @ParameterizedTest
-    @MethodSource("getTypedArrays")
-    public void testGetType(Object array, Class<?> type) throws Exception {
-        assertEquals(type, ArrayUtil.getType(array));
-    }
-=======
-  @DataProvider(name = "dimensions")
-  public Object[][] getDimensions() {
+  public static Object[][] getDimensions() {
     return new Object[][] {
       {new int[0], new int[] {0}},
       {new int[1], new int[] {1}},
@@ -144,13 +68,13 @@
     };
   }
 
-  @Test(dataProvider = "dimensions")
-  public void testGetDimensions(Object array, int[] dimensions) throws Exception {
-    assertEquals(ArrayUtil.getDimensions(array), dimensions);
-  }
+    @ParameterizedTest
+    @MethodSource("getDimensions")
+    public void testGetDimensions(Object array, int[] dimensions) throws Exception {
+        assertArrayEquals(dimensions, ArrayUtil.getDimensions(array));
+    }
 
-  @DataProvider(name = "typedArrays")
-  public Object[][] getTypedArrays() {
+  public static Object[][] getTypedArrays() {
     return new Object[][] {
       {new int[1], int.class},
       {new int[2][2], int.class},
@@ -163,10 +87,11 @@
       {new String[3][3][3], String.class},
     };
   }
->>>>>>> 368a5d37
 
-  @Test(dataProvider = "typedArrays")
-  public void testGetType(Object array, Class<?> type) throws Exception {
-    assertEquals(ArrayUtil.getType(array), type);
-  }
+    @ParameterizedTest
+    @MethodSource("getTypedArrays")
+    public void testGetType(Object array, Class<?> type) throws Exception {
+        assertEquals(type, ArrayUtil.getType(array));
+    }
+
 }