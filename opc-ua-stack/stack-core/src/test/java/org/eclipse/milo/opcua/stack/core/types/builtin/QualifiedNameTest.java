/*
 * Copyright (c) 2024 the Eclipse Milo Authors
 *
 * This program and the accompanying materials are made
 * available under the terms of the Eclipse Public License 2.0
 * which is available at https://www.eclipse.org/legal/epl-2.0/
 *
 * SPDX-License-Identifier: EPL-2.0
 */

package org.eclipse.milo.opcua.stack.core.types.builtin;

<<<<<<< HEAD
import static org.junit.jupiter.api.Assertions.assertEquals;

import org.junit.jupiter.api.Test;
=======
import static org.testng.Assert.assertEquals;
import static org.testng.Assert.assertTrue;

import org.testng.Assert;
import org.testng.annotations.Test;
>>>>>>> 368a5d37

public class QualifiedNameTest {

  @Test
  public void parseableStringSymmetry() {
    assertSymmetry("0:foo");
    assertSymmetry("0:foo:bar");
  }

  @Test
  public void isNull() {
    assertTrue(new QualifiedName(0, null).isNull());
    assertTrue(new QualifiedName(0, "").isNull());
  }

<<<<<<< HEAD
    private void assertSymmetry(String string) {
        String reString = QualifiedName.parse(string).toParseableString();
        assertEquals(string, reString);
    }
=======
  @Test
  public void nullEquality() {
    assertEquals(new QualifiedName(0, ""), new QualifiedName(0, ""));
    assertEquals(new QualifiedName(0, null), new QualifiedName(0, null));
    assertEquals(new QualifiedName(0, null), new QualifiedName(0, ""));
    assertEquals(new QualifiedName(0, ""), new QualifiedName(0, null));
  }
>>>>>>> 368a5d37

  private void assertSymmetry(String string) {
    String reString = QualifiedName.parse(string).toParseableString();
    Assert.assertEquals(reString, string);
  }
}<|MERGE_RESOLUTION|>--- conflicted
+++ resolved
@@ -10,17 +10,10 @@
 
 package org.eclipse.milo.opcua.stack.core.types.builtin;
 
-<<<<<<< HEAD
 import static org.junit.jupiter.api.Assertions.assertEquals;
+import static org.junit.jupiter.api.Assertions.assertTrue;
 
 import org.junit.jupiter.api.Test;
-=======
-import static org.testng.Assert.assertEquals;
-import static org.testng.Assert.assertTrue;
-
-import org.testng.Assert;
-import org.testng.annotations.Test;
->>>>>>> 368a5d37
 
 public class QualifiedNameTest {
 
@@ -36,12 +29,6 @@
     assertTrue(new QualifiedName(0, "").isNull());
   }
 
-<<<<<<< HEAD
-    private void assertSymmetry(String string) {
-        String reString = QualifiedName.parse(string).toParseableString();
-        assertEquals(string, reString);
-    }
-=======
   @Test
   public void nullEquality() {
     assertEquals(new QualifiedName(0, ""), new QualifiedName(0, ""));
@@ -49,10 +36,10 @@
     assertEquals(new QualifiedName(0, null), new QualifiedName(0, ""));
     assertEquals(new QualifiedName(0, ""), new QualifiedName(0, null));
   }
->>>>>>> 368a5d37
 
-  private void assertSymmetry(String string) {
-    String reString = QualifiedName.parse(string).toParseableString();
-    Assert.assertEquals(reString, string);
-  }
+    private void assertSymmetry(String string) {
+        String reString = QualifiedName.parse(string).toParseableString();
+        assertEquals(string, reString);
+    }
+
 }