/*
 * Copyright (c) 2024 the Eclipse Milo Authors
 *
 * This program and the accompanying materials are made
 * available under the terms of the Eclipse Public License 2.0
 * which is available at https://www.eclipse.org/legal/epl-2.0/
 *
 * SPDX-License-Identifier: EPL-2.0
 */

package org.eclipse.milo.opcua.stack.core.util;

<<<<<<< HEAD
import static org.junit.jupiter.api.Assertions.assertEquals;
import static org.junit.jupiter.api.Assertions.assertFalse;
=======
import static org.testng.Assert.assertEquals;
import static org.testng.Assert.assertFalse;
>>>>>>> 368a5d37

import java.util.concurrent.CountDownLatch;
import java.util.concurrent.ExecutorService;
import java.util.concurrent.Executors;
import java.util.concurrent.atomic.AtomicBoolean;
import java.util.concurrent.atomic.AtomicInteger;
<<<<<<< HEAD

import org.junit.jupiter.api.Test;
=======
import org.testng.annotations.Test;
>>>>>>> 368a5d37

public class ExecutionQueueTest {

  private final ExecutorService executor = Executors.newCachedThreadPool();

  @Test
  public void testSubmitIsLinearWhenConcurrencyIs1() {
    ExecutionQueue queue = new ExecutionQueue(executor, 1);

    AtomicBoolean failed = new AtomicBoolean(false);
    AtomicInteger n = new AtomicInteger(0);

    for (int i = 0; i < 1000000; i++) {
      final int ii = i;

      queue.submit(
          () -> {
            int nn = n.getAndIncrement();
            if (ii != nn) {
              System.out.println("n=" + nn + " i=" + ii);
              failed.set(true);
            }
          });
    }

    assertFalse(failed.get());
  }

  @Test
  public void testWithConcurrency() throws InterruptedException {
    ExecutionQueue queue = new ExecutionQueue(executor, 4);

    final CountDownLatch latch = new CountDownLatch(100000);
    final AtomicInteger count = new AtomicInteger();

<<<<<<< HEAD
        latch.await();
        assertEquals(100000, count.get());
=======
    for (int i = 0; i < 100000; i++) {
      queue.submit(
          () -> {
            count.incrementAndGet();
            latch.countDown();
          });
>>>>>>> 368a5d37
    }

    latch.await();
    assertEquals(count.get(), 100000);
  }
}<|MERGE_RESOLUTION|>--- conflicted
+++ resolved
@@ -10,25 +10,15 @@
 
 package org.eclipse.milo.opcua.stack.core.util;
 
-<<<<<<< HEAD
 import static org.junit.jupiter.api.Assertions.assertEquals;
 import static org.junit.jupiter.api.Assertions.assertFalse;
-=======
-import static org.testng.Assert.assertEquals;
-import static org.testng.Assert.assertFalse;
->>>>>>> 368a5d37
 
 import java.util.concurrent.CountDownLatch;
 import java.util.concurrent.ExecutorService;
 import java.util.concurrent.Executors;
 import java.util.concurrent.atomic.AtomicBoolean;
 import java.util.concurrent.atomic.AtomicInteger;
-<<<<<<< HEAD
-
 import org.junit.jupiter.api.Test;
-=======
-import org.testng.annotations.Test;
->>>>>>> 368a5d37
 
 public class ExecutionQueueTest {
 
@@ -64,20 +54,15 @@
     final CountDownLatch latch = new CountDownLatch(100000);
     final AtomicInteger count = new AtomicInteger();
 
-<<<<<<< HEAD
-        latch.await();
-        assertEquals(100000, count.get());
-=======
     for (int i = 0; i < 100000; i++) {
       queue.submit(
           () -> {
             count.incrementAndGet();
             latch.countDown();
           });
->>>>>>> 368a5d37
     }
 
-    latch.await();
-    assertEquals(count.get(), 100000);
-  }
+        latch.await();
+        assertEquals(100000, count.get());
+    }
 }