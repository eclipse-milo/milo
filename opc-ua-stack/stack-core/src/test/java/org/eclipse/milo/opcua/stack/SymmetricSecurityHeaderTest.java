/*
 * Copyright (c) 2024 the Eclipse Milo Authors
 *
 * This program and the accompanying materials are made
 * available under the terms of the Eclipse Public License 2.0
 * which is available at https://www.eclipse.org/legal/epl-2.0/
 *
 * SPDX-License-Identifier: EPL-2.0
 */

package org.eclipse.milo.opcua.stack;

import org.eclipse.milo.opcua.stack.core.channel.headers.SymmetricSecurityHeader;
<<<<<<< HEAD
import org.junit.jupiter.api.DisplayName;
import org.junit.jupiter.params.ParameterizedTest;
import org.junit.jupiter.params.provider.MethodSource;

import com.google.common.primitives.UnsignedInteger;

public class SymmetricSecurityHeaderTest extends SerializationFixture2 {

    public static Object[][] getParameters() {
        return new Object[][]{
                {0},
                {Integer.MAX_VALUE - 1},
                {Integer.MAX_VALUE},
                {Integer.MAX_VALUE + 1L},
                {UnsignedInteger.MAX_VALUE.longValue()}
        };
    }

    @ParameterizedTest
    @MethodSource("getParameters")
    @DisplayName("SymmetricSecurityHeader is serializable.")
    public void testSerialization(long value) {
        SymmetricSecurityHeader header = new SymmetricSecurityHeader(value);

        assertSerializable(header, SymmetricSecurityHeader::encode, SymmetricSecurityHeader::decode);
    }
=======
import org.eclipse.milo.opcua.stack.core.types.builtin.unsigned.UInteger;
import org.testng.annotations.DataProvider;
import org.testng.annotations.Test;

public class SymmetricSecurityHeaderTest extends SerializationFixture2 {

  @DataProvider(name = "parameters")
  public Object[][] getParameters() {
    return new Object[][] {
      {0},
      {Integer.MAX_VALUE - 1},
      {Integer.MAX_VALUE},
      {Integer.MAX_VALUE + 1L},
      {UInteger.MAX_VALUE}
    };
  }

  @Test(dataProvider = "parameters", description = "SymmetricSecurityHeader is serializable.")
  public void testSerialization(long value) {
    SymmetricSecurityHeader header = new SymmetricSecurityHeader(value);
>>>>>>> 368a5d37

    assertSerializable(header, SymmetricSecurityHeader::encode, SymmetricSecurityHeader::decode);
  }
}<|MERGE_RESOLUTION|>--- conflicted
+++ resolved
@@ -11,12 +11,10 @@
 package org.eclipse.milo.opcua.stack;
 
 import org.eclipse.milo.opcua.stack.core.channel.headers.SymmetricSecurityHeader;
-<<<<<<< HEAD
+import org.eclipse.milo.opcua.stack.core.types.builtin.unsigned.UInteger;
 import org.junit.jupiter.api.DisplayName;
 import org.junit.jupiter.params.ParameterizedTest;
 import org.junit.jupiter.params.provider.MethodSource;
-
-import com.google.common.primitives.UnsignedInteger;
 
 public class SymmetricSecurityHeaderTest extends SerializationFixture2 {
 
@@ -26,7 +24,7 @@
                 {Integer.MAX_VALUE - 1},
                 {Integer.MAX_VALUE},
                 {Integer.MAX_VALUE + 1L},
-                {UnsignedInteger.MAX_VALUE.longValue()}
+                {UInteger.MAX_VALUE}
         };
     }
 
@@ -36,31 +34,6 @@
     public void testSerialization(long value) {
         SymmetricSecurityHeader header = new SymmetricSecurityHeader(value);
 
-        assertSerializable(header, SymmetricSecurityHeader::encode, SymmetricSecurityHeader::decode);
-    }
-=======
-import org.eclipse.milo.opcua.stack.core.types.builtin.unsigned.UInteger;
-import org.testng.annotations.DataProvider;
-import org.testng.annotations.Test;
-
-public class SymmetricSecurityHeaderTest extends SerializationFixture2 {
-
-  @DataProvider(name = "parameters")
-  public Object[][] getParameters() {
-    return new Object[][] {
-      {0},
-      {Integer.MAX_VALUE - 1},
-      {Integer.MAX_VALUE},
-      {Integer.MAX_VALUE + 1L},
-      {UInteger.MAX_VALUE}
-    };
-  }
-
-  @Test(dataProvider = "parameters", description = "SymmetricSecurityHeader is serializable.")
-  public void testSerialization(long value) {
-    SymmetricSecurityHeader header = new SymmetricSecurityHeader(value);
->>>>>>> 368a5d37
-
     assertSerializable(header, SymmetricSecurityHeader::encode, SymmetricSecurityHeader::decode);
   }
 }