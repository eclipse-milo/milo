/*
 * Copyright (c) 2024 the Eclipse Milo Authors
 *
 * This program and the accompanying materials are made
 * available under the terms of the Eclipse Public License 2.0
 * which is available at https://www.eclipse.org/legal/epl-2.0/
 *
 * SPDX-License-Identifier: EPL-2.0
 */

package org.eclipse.milo.opcua.stack.core.util;

import static org.eclipse.milo.opcua.stack.core.util.EndpointUtil.updateUrl;
import static org.junit.jupiter.api.Assertions.assertEquals;

import org.junit.jupiter.api.Test;

import org.testng.annotations.Test;

public class EndpointUtilTest {

<<<<<<< HEAD
    @Test
    public void testGetPath() {
        assertEquals("/foo", EndpointUtil.getPath("opc.tcp://localhost:4840/foo"));
        assertEquals("/foo", EndpointUtil.getPath("opc.tcp://localhost:4840/foo/"));
        assertEquals("/foo", EndpointUtil.getPath("opc.tcp://invalid_host:4840/foo"));
        assertEquals("/foo", EndpointUtil.getPath("opc.tcp://invalid_host:4840/foo/"));
    }

    @Test
    public void testGetPath_EmptyAndSlash() {
        assertEquals("/", EndpointUtil.getPath("opc.tcp://localhost:4840"));
        assertEquals("/", EndpointUtil.getPath("opc.tcp://localhost:4840/"));
        assertEquals("/", EndpointUtil.getPath("opc.tcp://invalid_host:4840"));
        assertEquals("/", EndpointUtil.getPath("opc.tcp://invalid_host:4840/"));
    }


    @Test
    public void testGetPath_Invalid() {
        assertEquals("/no spaces allowed", EndpointUtil.getPath("opc.tcp://localhost:4840/no spaces allowed"));
    }

    @Test
    public void testReplaceUrlHostname() {
        testReplaceUrlHostnameWithScheme("opc.tcp");
        testReplaceUrlHostnameWithScheme("http");
        testReplaceUrlHostnameWithScheme("https");
    }

    @Test
    public void testReplaceUrlPort() {
        testReplaceUrlPortWithScheme("opc.tcp");
        testReplaceUrlPortWithScheme("http");
        testReplaceUrlPortWithScheme("https");
    }

    @Test
    public void testIpv6() {
        String withPath = "opc.tcp://[fe80::9289:e377:bacb:f608%enp0s31f6]:4840/foo";
        String withoutPath = "opc.tcp://[fe80::9289:e377:bacb:f608%enp0s31f6]:4840";

        assertEquals("opc.tcp", EndpointUtil.getScheme(withPath));
        assertEquals("opc.tcp", EndpointUtil.getScheme(withoutPath));

        assertEquals("[fe80::9289:e377:bacb:f608%enp0s31f6]", EndpointUtil.getHost(withPath));
        assertEquals("[fe80::9289:e377:bacb:f608%enp0s31f6]", EndpointUtil.getHost(withoutPath));

        assertEquals(4840, EndpointUtil.getPort(withPath));
        assertEquals(4840, EndpointUtil.getPort(withoutPath));

        assertEquals("/foo", EndpointUtil.getPath(withPath));
        assertEquals("/", EndpointUtil.getPath(withoutPath));

    }

    private void testReplaceUrlHostnameWithScheme(String scheme) {
        assertEquals(
            updateUrl(scheme + "://localhost:4840", "localhost2"),
            scheme + "://localhost2:4840");

        assertEquals(
            updateUrl(scheme + "://localhost:4840/", "localhost2"),
            scheme + "://localhost2:4840/");

        assertEquals(
            updateUrl(scheme + "://localhost:4840/foo", "localhost2"),
            scheme + "://localhost2:4840/foo");

        assertEquals(
            updateUrl(scheme + "://localhost:4840/foo/bar", "localhost2"),
            scheme + "://localhost2:4840/foo/bar");

        assertEquals(
            updateUrl(scheme + "://localhost", "localhost2"),
            scheme + "://localhost2");

        assertEquals(
            updateUrl(scheme + "://localhost/", "localhost2"),
            scheme + "://localhost2/");

        assertEquals(
            updateUrl(scheme + "://localhost/foo", "localhost2"),
            scheme + "://localhost2/foo");

        assertEquals(
            updateUrl(scheme + "://localhost/foo/bar", "localhost2"),
            scheme + "://localhost2/foo/bar");

        assertEquals(
            updateUrl(scheme + "://example.com", "example2.com"),
            scheme + "://example2.com");

        assertEquals(
            updateUrl(scheme + "://example.com/", "example2.com"),
            scheme + "://example2.com/");

        assertEquals(
            updateUrl(scheme + "://example.com/foo", "example2.com"),
            scheme + "://example2.com/foo");

        assertEquals(
            updateUrl(scheme + "://example.com/foo/bar", "example2.com"),
            scheme + "://example2.com/foo/bar");

        assertEquals(
            updateUrl(scheme + "://127.0.0.1", "192.168.0.1"),
            scheme + "://192.168.0.1");

        assertEquals(
            updateUrl(scheme + "://127.0.0.1/", "192.168.0.1"),
            scheme + "://192.168.0.1/");

        assertEquals(
            updateUrl(scheme + "://127.0.0.1/foo", "192.168.0.1"),
            scheme + "://192.168.0.1/foo");

        assertEquals(
            updateUrl(scheme + "://127.0.0.1/foo/bar", "192.168.0.1"),
            scheme + "://192.168.0.1/foo/bar");

        assertEquals(
            updateUrl(scheme + "://127.0.0.1:4840", "192.168.0.1"),
            scheme + "://192.168.0.1:4840");

        assertEquals(
            updateUrl(scheme + "://127.0.0.1:4840/", "192.168.0.1"),
            scheme + "://192.168.0.1:4840/");
=======
  @Test
  public void testGetPath() {
    assertEquals(EndpointUtil.getPath("opc.tcp://localhost:4840/foo"), "/foo");
    assertEquals(EndpointUtil.getPath("opc.tcp://localhost:4840/foo/"), "/foo");
    assertEquals(EndpointUtil.getPath("opc.tcp://invalid_host:4840/foo"), "/foo");
    assertEquals(EndpointUtil.getPath("opc.tcp://invalid_host:4840/foo/"), "/foo");
  }

  @Test
  public void testGetPath_EmptyAndSlash() {
    assertEquals(EndpointUtil.getPath("opc.tcp://localhost:4840"), "/");
    assertEquals(EndpointUtil.getPath("opc.tcp://localhost:4840/"), "/");
    assertEquals(EndpointUtil.getPath("opc.tcp://invalid_host:4840"), "/");
    assertEquals(EndpointUtil.getPath("opc.tcp://invalid_host:4840/"), "/");
  }

  @Test
  public void testGetPath_Invalid() {
    assertEquals(
        EndpointUtil.getPath("opc.tcp://localhost:4840/no spaces allowed"), "/no spaces allowed");
  }

  @Test
  public void testReplaceUrlHostname() {
    testReplaceUrlHostnameWithScheme("opc.tcp");
    testReplaceUrlHostnameWithScheme("http");
    testReplaceUrlHostnameWithScheme("https");
  }

  @Test
  public void testReplaceUrlPort() {
    testReplaceUrlPortWithScheme("opc.tcp");
    testReplaceUrlPortWithScheme("http");
    testReplaceUrlPortWithScheme("https");
  }

  @Test
  public void testIpv6() {
    String withPath = "opc.tcp://[fe80::9289:e377:bacb:f608%enp0s31f6]:4840/foo";
    String withoutPath = "opc.tcp://[fe80::9289:e377:bacb:f608%enp0s31f6]:4840";

    assertEquals(EndpointUtil.getScheme(withPath), "opc.tcp");
    assertEquals(EndpointUtil.getScheme(withoutPath), "opc.tcp");

    assertEquals(EndpointUtil.getHost(withPath), "[fe80::9289:e377:bacb:f608%enp0s31f6]");
    assertEquals(EndpointUtil.getHost(withoutPath), "[fe80::9289:e377:bacb:f608%enp0s31f6]");

    assertEquals(EndpointUtil.getPort(withPath), 4840);
    assertEquals(EndpointUtil.getPort(withoutPath), 4840);

    assertEquals(EndpointUtil.getPath(withPath), "/foo");
    assertEquals(EndpointUtil.getPath(withoutPath), "/");
  }

  private void testReplaceUrlHostnameWithScheme(String scheme) {
    assertEquals(
        updateUrl(scheme + "://localhost:4840", "localhost2"), scheme + "://localhost2:4840");

    assertEquals(
        updateUrl(scheme + "://localhost:4840/", "localhost2"), scheme + "://localhost2:4840/");

    assertEquals(
        updateUrl(scheme + "://localhost:4840/foo", "localhost2"),
        scheme + "://localhost2:4840/foo");

    assertEquals(
        updateUrl(scheme + "://localhost:4840/foo/bar", "localhost2"),
        scheme + "://localhost2:4840/foo/bar");

    assertEquals(updateUrl(scheme + "://localhost", "localhost2"), scheme + "://localhost2");

    assertEquals(updateUrl(scheme + "://localhost/", "localhost2"), scheme + "://localhost2/");

    assertEquals(
        updateUrl(scheme + "://localhost/foo", "localhost2"), scheme + "://localhost2/foo");

    assertEquals(
        updateUrl(scheme + "://localhost/foo/bar", "localhost2"), scheme + "://localhost2/foo/bar");

    assertEquals(updateUrl(scheme + "://example.com", "example2.com"), scheme + "://example2.com");

    assertEquals(
        updateUrl(scheme + "://example.com/", "example2.com"), scheme + "://example2.com/");

    assertEquals(
        updateUrl(scheme + "://example.com/foo", "example2.com"), scheme + "://example2.com/foo");

    assertEquals(
        updateUrl(scheme + "://example.com/foo/bar", "example2.com"),
        scheme + "://example2.com/foo/bar");

    assertEquals(updateUrl(scheme + "://127.0.0.1", "192.168.0.1"), scheme + "://192.168.0.1");

    assertEquals(updateUrl(scheme + "://127.0.0.1/", "192.168.0.1"), scheme + "://192.168.0.1/");

    assertEquals(
        updateUrl(scheme + "://127.0.0.1/foo", "192.168.0.1"), scheme + "://192.168.0.1/foo");

    assertEquals(
        updateUrl(scheme + "://127.0.0.1/foo/bar", "192.168.0.1"),
        scheme + "://192.168.0.1/foo/bar");

    assertEquals(
        updateUrl(scheme + "://127.0.0.1:4840", "192.168.0.1"), scheme + "://192.168.0.1:4840");
>>>>>>> 368a5d37

    assertEquals(
        updateUrl(scheme + "://127.0.0.1:4840/", "192.168.0.1"), scheme + "://192.168.0.1:4840/");

    assertEquals(
        updateUrl(scheme + "://127.0.0.1:4840/foo", "192.168.0.1"),
        scheme + "://192.168.0.1:4840/foo");

    assertEquals(
        updateUrl(scheme + "://127.0.0.1:4840/foo/bar", "192.168.0.1"),
        scheme + "://192.168.0.1:4840/foo/bar");
  }

  private void testReplaceUrlPortWithScheme(String scheme) {
    assertEquals(
        updateUrl(scheme + "://localhost:4840", "localhost", 12685), scheme + "://localhost:12685");

    assertEquals(
        updateUrl(scheme + "://localhost:4840", null, 12685), scheme + "://localhost:12685");

    assertEquals(updateUrl(scheme + "://localhost:4840", null, -1), scheme + "://localhost:4840");
  }
}<|MERGE_RESOLUTION|>--- conflicted
+++ resolved
@@ -15,11 +15,8 @@
 
 import org.junit.jupiter.api.Test;
 
-import org.testng.annotations.Test;
-
 public class EndpointUtilTest {
 
-<<<<<<< HEAD
     @Test
     public void testGetPath() {
         assertEquals("/foo", EndpointUtil.getPath("opc.tcp://localhost:4840/foo"));
@@ -42,134 +39,6 @@
         assertEquals("/no spaces allowed", EndpointUtil.getPath("opc.tcp://localhost:4840/no spaces allowed"));
     }
 
-    @Test
-    public void testReplaceUrlHostname() {
-        testReplaceUrlHostnameWithScheme("opc.tcp");
-        testReplaceUrlHostnameWithScheme("http");
-        testReplaceUrlHostnameWithScheme("https");
-    }
-
-    @Test
-    public void testReplaceUrlPort() {
-        testReplaceUrlPortWithScheme("opc.tcp");
-        testReplaceUrlPortWithScheme("http");
-        testReplaceUrlPortWithScheme("https");
-    }
-
-    @Test
-    public void testIpv6() {
-        String withPath = "opc.tcp://[fe80::9289:e377:bacb:f608%enp0s31f6]:4840/foo";
-        String withoutPath = "opc.tcp://[fe80::9289:e377:bacb:f608%enp0s31f6]:4840";
-
-        assertEquals("opc.tcp", EndpointUtil.getScheme(withPath));
-        assertEquals("opc.tcp", EndpointUtil.getScheme(withoutPath));
-
-        assertEquals("[fe80::9289:e377:bacb:f608%enp0s31f6]", EndpointUtil.getHost(withPath));
-        assertEquals("[fe80::9289:e377:bacb:f608%enp0s31f6]", EndpointUtil.getHost(withoutPath));
-
-        assertEquals(4840, EndpointUtil.getPort(withPath));
-        assertEquals(4840, EndpointUtil.getPort(withoutPath));
-
-        assertEquals("/foo", EndpointUtil.getPath(withPath));
-        assertEquals("/", EndpointUtil.getPath(withoutPath));
-
-    }
-
-    private void testReplaceUrlHostnameWithScheme(String scheme) {
-        assertEquals(
-            updateUrl(scheme + "://localhost:4840", "localhost2"),
-            scheme + "://localhost2:4840");
-
-        assertEquals(
-            updateUrl(scheme + "://localhost:4840/", "localhost2"),
-            scheme + "://localhost2:4840/");
-
-        assertEquals(
-            updateUrl(scheme + "://localhost:4840/foo", "localhost2"),
-            scheme + "://localhost2:4840/foo");
-
-        assertEquals(
-            updateUrl(scheme + "://localhost:4840/foo/bar", "localhost2"),
-            scheme + "://localhost2:4840/foo/bar");
-
-        assertEquals(
-            updateUrl(scheme + "://localhost", "localhost2"),
-            scheme + "://localhost2");
-
-        assertEquals(
-            updateUrl(scheme + "://localhost/", "localhost2"),
-            scheme + "://localhost2/");
-
-        assertEquals(
-            updateUrl(scheme + "://localhost/foo", "localhost2"),
-            scheme + "://localhost2/foo");
-
-        assertEquals(
-            updateUrl(scheme + "://localhost/foo/bar", "localhost2"),
-            scheme + "://localhost2/foo/bar");
-
-        assertEquals(
-            updateUrl(scheme + "://example.com", "example2.com"),
-            scheme + "://example2.com");
-
-        assertEquals(
-            updateUrl(scheme + "://example.com/", "example2.com"),
-            scheme + "://example2.com/");
-
-        assertEquals(
-            updateUrl(scheme + "://example.com/foo", "example2.com"),
-            scheme + "://example2.com/foo");
-
-        assertEquals(
-            updateUrl(scheme + "://example.com/foo/bar", "example2.com"),
-            scheme + "://example2.com/foo/bar");
-
-        assertEquals(
-            updateUrl(scheme + "://127.0.0.1", "192.168.0.1"),
-            scheme + "://192.168.0.1");
-
-        assertEquals(
-            updateUrl(scheme + "://127.0.0.1/", "192.168.0.1"),
-            scheme + "://192.168.0.1/");
-
-        assertEquals(
-            updateUrl(scheme + "://127.0.0.1/foo", "192.168.0.1"),
-            scheme + "://192.168.0.1/foo");
-
-        assertEquals(
-            updateUrl(scheme + "://127.0.0.1/foo/bar", "192.168.0.1"),
-            scheme + "://192.168.0.1/foo/bar");
-
-        assertEquals(
-            updateUrl(scheme + "://127.0.0.1:4840", "192.168.0.1"),
-            scheme + "://192.168.0.1:4840");
-
-        assertEquals(
-            updateUrl(scheme + "://127.0.0.1:4840/", "192.168.0.1"),
-            scheme + "://192.168.0.1:4840/");
-=======
-  @Test
-  public void testGetPath() {
-    assertEquals(EndpointUtil.getPath("opc.tcp://localhost:4840/foo"), "/foo");
-    assertEquals(EndpointUtil.getPath("opc.tcp://localhost:4840/foo/"), "/foo");
-    assertEquals(EndpointUtil.getPath("opc.tcp://invalid_host:4840/foo"), "/foo");
-    assertEquals(EndpointUtil.getPath("opc.tcp://invalid_host:4840/foo/"), "/foo");
-  }
-
-  @Test
-  public void testGetPath_EmptyAndSlash() {
-    assertEquals(EndpointUtil.getPath("opc.tcp://localhost:4840"), "/");
-    assertEquals(EndpointUtil.getPath("opc.tcp://localhost:4840/"), "/");
-    assertEquals(EndpointUtil.getPath("opc.tcp://invalid_host:4840"), "/");
-    assertEquals(EndpointUtil.getPath("opc.tcp://invalid_host:4840/"), "/");
-  }
-
-  @Test
-  public void testGetPath_Invalid() {
-    assertEquals(
-        EndpointUtil.getPath("opc.tcp://localhost:4840/no spaces allowed"), "/no spaces allowed");
-  }
-
   @Test
   public void testReplaceUrlHostname() {
     testReplaceUrlHostnameWithScheme("opc.tcp");
@@ -189,18 +58,19 @@
     String withPath = "opc.tcp://[fe80::9289:e377:bacb:f608%enp0s31f6]:4840/foo";
     String withoutPath = "opc.tcp://[fe80::9289:e377:bacb:f608%enp0s31f6]:4840";
 
-    assertEquals(EndpointUtil.getScheme(withPath), "opc.tcp");
-    assertEquals(EndpointUtil.getScheme(withoutPath), "opc.tcp");
+        assertEquals("opc.tcp", EndpointUtil.getScheme(withPath));
+        assertEquals("opc.tcp", EndpointUtil.getScheme(withoutPath));
 
-    assertEquals(EndpointUtil.getHost(withPath), "[fe80::9289:e377:bacb:f608%enp0s31f6]");
-    assertEquals(EndpointUtil.getHost(withoutPath), "[fe80::9289:e377:bacb:f608%enp0s31f6]");
+        assertEquals("[fe80::9289:e377:bacb:f608%enp0s31f6]", EndpointUtil.getHost(withPath));
+        assertEquals("[fe80::9289:e377:bacb:f608%enp0s31f6]", EndpointUtil.getHost(withoutPath));
 
-    assertEquals(EndpointUtil.getPort(withPath), 4840);
-    assertEquals(EndpointUtil.getPort(withoutPath), 4840);
+        assertEquals(4840, EndpointUtil.getPort(withPath));
+        assertEquals(4840, EndpointUtil.getPort(withoutPath));
 
-    assertEquals(EndpointUtil.getPath(withPath), "/foo");
-    assertEquals(EndpointUtil.getPath(withoutPath), "/");
-  }
+        assertEquals("/foo", EndpointUtil.getPath(withPath));
+        assertEquals("/", EndpointUtil.getPath(withoutPath));
+
+    }
 
   private void testReplaceUrlHostnameWithScheme(String scheme) {
     assertEquals(
@@ -252,7 +122,6 @@
 
     assertEquals(
         updateUrl(scheme + "://127.0.0.1:4840", "192.168.0.1"), scheme + "://192.168.0.1:4840");
->>>>>>> 368a5d37
 
     assertEquals(
         updateUrl(scheme + "://127.0.0.1:4840/", "192.168.0.1"), scheme + "://192.168.0.1:4840/");
