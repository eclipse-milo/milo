--- conflicted
+++ resolved
@@ -1,6 +1,6 @@
 <?xml version="1.0" encoding="UTF-8"?>
 <!--
-  ~ Copyright (c) 2021 the Eclipse Milo Authors
+  ~ Copyright (c) 2022 the Eclipse Milo Authors
   ~
   ~ This program and the accompanying materials are made
   ~ available under the terms of the Eclipse Public License 2.0
@@ -15,11 +15,7 @@
     <parent>
         <groupId>org.eclipse.milo</groupId>
         <artifactId>milo</artifactId>
-<<<<<<< HEAD
         <version>2.0.0-SNAPSHOT</version>
-=======
-        <version>0.6.5-SNAPSHOT</version>
->>>>>>> ec070a4e
     </parent>
 
     <artifactId>opc-ua-stack</artifactId>
