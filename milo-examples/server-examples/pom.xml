<?xml version="1.0" encoding="UTF-8"?>
<project xmlns="http://maven.apache.org/POM/4.0.0" xmlns:xsi="http://www.w3.org/2001/XMLSchema-instance" xsi:schemaLocation="http://maven.apache.org/POM/4.0.0 http://maven.apache.org/xsd/maven-4.0.0.xsd">
    <modelVersion>4.0.0</modelVersion>

    <parent>
        <groupId>org.eclipse.milo</groupId>
        <artifactId>milo-examples</artifactId>
        <version>0.2.1-SNAPSHOT</version>
    </parent>

    <artifactId>server-examples</artifactId>

    <profiles>
        <profile>
            <id>standalone-server</id>
            <build>
                <plugins>
                    <plugin>
                        <artifactId>maven-assembly-plugin</artifactId>
                        <version>3.1.0</version>
                        <executions>
                            <execution>
                                <id>build-server</id>
                                <configuration>
                                    <archive>
                                        <manifest>
                                            <mainClass>org.eclipse.milo.examples.server.SecureServerStandalone</mainClass>
                                        </manifest>
                                    </archive>
                                    <descriptorRefs>
                                        <descriptorRef>jar-with-dependencies</descriptorRef>
                                    </descriptorRefs>
                                    <finalName>milo-opcua-server</finalName>
                                </configuration>
                                <phase>package</phase>
                                <goals>
                                    <goal>single</goal>
                                </goals>
                            </execution>
                        </executions>
                    </plugin>
                </plugins>
            </build>
        </profile>
    </profiles>

    <dependencies>
        <dependency>
            <groupId>org.eclipse.milo</groupId>
            <artifactId>sdk-server</artifactId>
            <version>0.2.1-SNAPSHOT</version>
<<<<<<< HEAD
        </dependency>

        <!-- Redeclare our dependency on Bouncy Castle
        because we use SelfSignedCertificateBuilder -->
        <dependency>
            <groupId>org.bouncycastle</groupId>
            <artifactId>bcprov-jdk15on</artifactId>
            <version>1.58</version>
=======
>>>>>>> 9fe12242
        </dependency>

        <!-- Redeclare our dependency on Bouncy Castle
        because we use SelfSignedCertificateBuilder -->
        <dependency>
            <groupId>org.bouncycastle</groupId>
            <artifactId>bcprov-jdk15on</artifactId>
            <version>1.58</version>
        </dependency>
        <dependency>
            <groupId>org.bouncycastle</groupId>
            <artifactId>bcpkix-jdk15on</artifactId>
            <version>1.58</version>
        </dependency>

        <dependency>
            <groupId>org.bouncycastle</groupId>
            <artifactId>bcpkix-jdk15on</artifactId>
            <version>1.58</version>
        </dependency>

        <dependency>
            <groupId>ch.qos.logback</groupId>
            <artifactId>logback-classic</artifactId>
            <version>1.1.7</version>
        </dependency>
    </dependencies>

    <build>
        <plugins>
            <plugin>
                <groupId>org.apache.maven.plugins</groupId>
                <artifactId>maven-shade-plugin</artifactId>
                <version>2.3</version>
                <configuration>
                    <filters>
                        <filter>
                            <artifact>*:*</artifact>
                            <excludes>
                                <exclude>META-INF/*.SF</exclude>
                                <exclude>META-INF/*.DSA</exclude>
                                <exclude>META-INF/*.RSA</exclude>
                            </excludes>
                        </filter>
                    </filters>
                </configuration>
                <executions>
                    <execution>
                        <phase>package</phase>
                        <goals>
                            <goal>shade</goal>
                        </goals>
                        <configuration>
                            <transformers>
                                <transformer implementation="org.apache.maven.plugins.shade.resource.ManifestResourceTransformer">
                                    <mainClass>org.eclipse.milo.examples.server.ExampleServer</mainClass>
                                </transformer>
                            </transformers>
                        </configuration>
                    </execution>
                </executions>
            </plugin>
        </plugins>
    </build>

</project><|MERGE_RESOLUTION|>--- conflicted
+++ resolved
@@ -49,17 +49,6 @@
             <groupId>org.eclipse.milo</groupId>
             <artifactId>sdk-server</artifactId>
             <version>0.2.1-SNAPSHOT</version>
-<<<<<<< HEAD
-        </dependency>
-
-        <!-- Redeclare our dependency on Bouncy Castle
-        because we use SelfSignedCertificateBuilder -->
-        <dependency>
-            <groupId>org.bouncycastle</groupId>
-            <artifactId>bcprov-jdk15on</artifactId>
-            <version>1.58</version>
-=======
->>>>>>> 9fe12242
         </dependency>
 
         <!-- Redeclare our dependency on Bouncy Castle
