<?xml version="1.0" encoding="UTF-8"?>
<!--
  ~ Copyright (c) 2024 the Eclipse Milo Authors
  ~
  ~ This program and the accompanying materials are made
  ~ available under the terms of the Eclipse Public License 2.0
  ~ which is available at https://www.eclipse.org/legal/epl-2.0/
  ~
  ~ SPDX-License-Identifier: EPL-2.0
  -->

<<<<<<< HEAD
    <parent>
        <groupId>org.eclipse.milo</groupId>
        <artifactId>milo</artifactId>
        <version>0.6.13-SNAPSHOT</version>
    </parent>
=======
<project xmlns="http://maven.apache.org/POM/4.0.0"
  xmlns:xsi="http://www.w3.org/2001/XMLSchema-instance"
  xsi:schemaLocation="http://maven.apache.org/POM/4.0.0 http://maven.apache.org/xsd/maven-4.0.0.xsd">
  <modelVersion>4.0.0</modelVersion>
>>>>>>> 368a5d37

  <parent>
    <groupId>org.eclipse.milo</groupId>
    <artifactId>milo</artifactId>
    <version>1.0.0-SNAPSHOT</version>
  </parent>

  <artifactId>milo-examples</artifactId>
  <packaging>pom</packaging>

  <modules>
    <module>client-examples</module>
    <module>server-examples</module>
  </modules>

  <build>
    <plugins>
      <plugin>
        <groupId>org.apache.felix</groupId>
        <artifactId>maven-bundle-plugin</artifactId>
        <!-- configuration inherited from pluginManagement -->
      </plugin>
      <plugin>
        <groupId>org.apache.maven.plugins</groupId>
        <artifactId>maven-deploy-plugin</artifactId>
        <version>${maven-deploy-plugin.version}</version>
        <configuration>
          <skip>true</skip>
        </configuration>
      </plugin>
    </plugins>

    <pluginManagement>
      <plugins>
        <plugin>
          <groupId>org.apache.maven.plugins</groupId>
          <artifactId>maven-shade-plugin</artifactId>
          <version>${maven-shade-plugin.version}</version>
          <executions>
            <execution>
              <goals>
                <goal>shade</goal>
              </goals>
              <configuration>
                <artifactSet>
                  <includes>
                    <include>org.eclipse.milo:${project.artifactId}</include>
                  </includes>
                  <excludes>
                    <exclude>org.eclipse.milo:milo-guava-dependencies</exclude>
                  </excludes>
                </artifactSet>
                <relocations>
                  <relocation>
                    <pattern>com.google.common</pattern>
                    <shadedPattern>org.eclipse.milo.shaded.com.google.common</shadedPattern>
                  </relocation>
                </relocations>
              </configuration>
            </execution>
          </executions>
        </plugin>
      </plugins>
    </pluginManagement>
  </build>

</project><|MERGE_RESOLUTION|>--- conflicted
+++ resolved
@@ -9,18 +9,10 @@
   ~ SPDX-License-Identifier: EPL-2.0
   -->
 
-<<<<<<< HEAD
-    <parent>
-        <groupId>org.eclipse.milo</groupId>
-        <artifactId>milo</artifactId>
-        <version>0.6.13-SNAPSHOT</version>
-    </parent>
-=======
 <project xmlns="http://maven.apache.org/POM/4.0.0"
   xmlns:xsi="http://www.w3.org/2001/XMLSchema-instance"
   xsi:schemaLocation="http://maven.apache.org/POM/4.0.0 http://maven.apache.org/xsd/maven-4.0.0.xsd">
   <modelVersion>4.0.0</modelVersion>
->>>>>>> 368a5d37
 
   <parent>
     <groupId>org.eclipse.milo</groupId>
