<?xml version="1.0" encoding="UTF-8"?>
<!--
  ~ Copyright (c) 2024 the Eclipse Milo Authors
  ~
  ~ This program and the accompanying materials are made
  ~ available under the terms of the Eclipse Public License 2.0
  ~ which is available at https://www.eclipse.org/legal/epl-2.0/
  ~
  ~ SPDX-License-Identifier: EPL-2.0
  -->

<<<<<<< HEAD
    <parent>
        <groupId>org.eclipse.milo</groupId>
        <artifactId>milo-examples</artifactId>
        <version>0.6.13-SNAPSHOT</version>
    </parent>
=======
<project xmlns="http://maven.apache.org/POM/4.0.0"
  xmlns:xsi="http://www.w3.org/2001/XMLSchema-instance"
  xsi:schemaLocation="http://maven.apache.org/POM/4.0.0 http://maven.apache.org/xsd/maven-4.0.0.xsd">
  <modelVersion>4.0.0</modelVersion>
>>>>>>> 368a5d37

  <parent>
    <groupId>org.eclipse.milo</groupId>
    <artifactId>milo-examples</artifactId>
    <version>1.0.0-SNAPSHOT</version>
  </parent>

  <artifactId>milo-client-examples</artifactId>

<<<<<<< HEAD
    <dependencies>
        <dependency>
            <groupId>org.eclipse.milo</groupId>
            <artifactId>sdk-client</artifactId>
            <version>0.6.13-SNAPSHOT</version>
        </dependency>
        <dependency>
            <groupId>org.eclipse.milo</groupId>
            <artifactId>dictionary-reader</artifactId>
            <version>0.6.13-SNAPSHOT</version>
        </dependency>
        <dependency>
            <groupId>org.eclipse.milo</groupId>
            <artifactId>server-examples</artifactId>
            <version>0.6.13-SNAPSHOT</version>
        </dependency>
        <dependency>
            <groupId>ch.qos.logback</groupId>
            <artifactId>logback-classic</artifactId>
            <version>1.2.12</version>
            <exclusions>
                <exclusion>
                    <groupId>org.slf4j</groupId>
                    <artifactId>slf4j-api</artifactId>
                </exclusion>
            </exclusions>
        </dependency>
        <dependency>
            <groupId>org.jetbrains</groupId>
            <artifactId>annotations</artifactId>
            <version>22.0.0</version>
            <scope>provided</scope>
        </dependency>
    </dependencies>
=======
  <properties>
    <javaModuleName>org.eclipse.milo.examples.client</javaModuleName>
  </properties>
>>>>>>> 368a5d37

  <dependencies>
    <dependency>
      <groupId>org.eclipse.milo</groupId>
      <artifactId>milo-sdk-client</artifactId>
      <version>${project.version}</version>
    </dependency>
    <dependency>
      <groupId>org.eclipse.milo</groupId>
      <artifactId>milo-codec-json</artifactId>
      <version>${project.version}</version>
    </dependency>
    <dependency>
      <groupId>org.eclipse.milo</groupId>
      <artifactId>milo-dtd-reader</artifactId>
      <version>${project.version}</version>
    </dependency>
    <dependency>
      <groupId>org.eclipse.milo</groupId>
      <artifactId>milo-server-examples</artifactId>
      <version>${project.version}</version>
    </dependency>
    <dependency>
      <groupId>org.slf4j</groupId>
      <artifactId>slf4j-simple</artifactId>
      <version>${slf4j.version}</version>
    </dependency>
  </dependencies>


  <build>
    <plugins>
      <plugin>
        <groupId>org.apache.maven.plugins</groupId>
        <artifactId>maven-deploy-plugin</artifactId>
        <configuration>
          <skip>true</skip>
        </configuration>
      </plugin>
      <plugin>
        <groupId>org.apache.maven.plugins</groupId>
        <artifactId>maven-shade-plugin</artifactId>
      </plugin>
    </plugins>
  </build>

</project><|MERGE_RESOLUTION|>--- conflicted
+++ resolved
@@ -9,18 +9,10 @@
   ~ SPDX-License-Identifier: EPL-2.0
   -->
 
-<<<<<<< HEAD
-    <parent>
-        <groupId>org.eclipse.milo</groupId>
-        <artifactId>milo-examples</artifactId>
-        <version>0.6.13-SNAPSHOT</version>
-    </parent>
-=======
 <project xmlns="http://maven.apache.org/POM/4.0.0"
   xmlns:xsi="http://www.w3.org/2001/XMLSchema-instance"
   xsi:schemaLocation="http://maven.apache.org/POM/4.0.0 http://maven.apache.org/xsd/maven-4.0.0.xsd">
   <modelVersion>4.0.0</modelVersion>
->>>>>>> 368a5d37
 
   <parent>
     <groupId>org.eclipse.milo</groupId>
@@ -30,46 +22,9 @@
 
   <artifactId>milo-client-examples</artifactId>
 
-<<<<<<< HEAD
-    <dependencies>
-        <dependency>
-            <groupId>org.eclipse.milo</groupId>
-            <artifactId>sdk-client</artifactId>
-            <version>0.6.13-SNAPSHOT</version>
-        </dependency>
-        <dependency>
-            <groupId>org.eclipse.milo</groupId>
-            <artifactId>dictionary-reader</artifactId>
-            <version>0.6.13-SNAPSHOT</version>
-        </dependency>
-        <dependency>
-            <groupId>org.eclipse.milo</groupId>
-            <artifactId>server-examples</artifactId>
-            <version>0.6.13-SNAPSHOT</version>
-        </dependency>
-        <dependency>
-            <groupId>ch.qos.logback</groupId>
-            <artifactId>logback-classic</artifactId>
-            <version>1.2.12</version>
-            <exclusions>
-                <exclusion>
-                    <groupId>org.slf4j</groupId>
-                    <artifactId>slf4j-api</artifactId>
-                </exclusion>
-            </exclusions>
-        </dependency>
-        <dependency>
-            <groupId>org.jetbrains</groupId>
-            <artifactId>annotations</artifactId>
-            <version>22.0.0</version>
-            <scope>provided</scope>
-        </dependency>
-    </dependencies>
-=======
   <properties>
     <javaModuleName>org.eclipse.milo.examples.client</javaModuleName>
   </properties>
->>>>>>> 368a5d37
 
   <dependencies>
     <dependency>
