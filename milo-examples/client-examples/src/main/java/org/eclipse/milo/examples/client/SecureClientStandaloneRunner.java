--- conflicted
+++ resolved
@@ -50,13 +50,8 @@
     private OpcUaClient createClient() throws Exception {
         SecurityPolicy securityPolicy = clientExample.getSecurityPolicy();
 
-<<<<<<< HEAD
-        String endpointUrl = "opc.tcp://localhost:4840";
-        logger.info("ENDPOINTURL={}", endpointUrl);
-=======
-        String discoveryUrl = System.getenv("ENDPOINT_URL") + "/discovery";
+        String discoveryUrl = "opc.tcp://localhost:4840" + "/discovery";
         logger.info("URL of discovery endpoint = {}", discoveryUrl);
->>>>>>> 7e102aaa
 
         EndpointDescription[] endpoints = UaTcpStackClient.getEndpoints(discoveryUrl).get();
 
